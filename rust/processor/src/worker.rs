// Copyright © Aptos Foundation
// SPDX-License-Identifier: Apache-2.0

use crate::{
    config::IndexerGrpcHttp2Config, grpc_stream::TransactionsPBResponse, models::{default_models::write_set_changes::WriteSetChangeModel, ledger_info::LedgerInfo, processor_status::ProcessorStatusQuery}, parquet_manager::ParquetData, processors::{
        account_transactions_processor::AccountTransactionsProcessor, ans_processor::AnsProcessor, coin_processor::CoinProcessor, default_processor::DefaultProcessor, events_processor::EventsProcessor, fungible_asset_processor::FungibleAssetProcessor, monitoring_processor::MonitoringProcessor, nft_metadata_processor::NftMetadataProcessor, objects_processor::ObjectsProcessor, parquet_default_processor::ParquetProcessor, stake_processor::StakeProcessor, token_processor::TokenProcessor, token_v2_processor::TokenV2Processor, transaction_metadata_processor::TransactionMetadataProcessor, user_transaction_processor::UserTransactionProcessor, ProcessingResult, Processor, ProcessorConfig, ProcessorTrait
    }, schema::ledger_infos, transaction_filter::TransactionFilter, utils::{
        counters::{
            ProcessorStep, GRPC_LATENCY_BY_PROCESSOR_IN_SECS, LATEST_PROCESSED_VERSION,
            NUM_TRANSACTIONS_PROCESSED_COUNT, PB_CHANNEL_FETCH_WAIT_TIME_SECS,
            PROCESSED_BYTES_COUNT, PROCESSOR_DATA_PROCESSED_LATENCY_IN_SECS,
            PROCESSOR_DATA_RECEIVED_LATENCY_IN_SECS, PROCESSOR_ERRORS_COUNT,
            PROCESSOR_INVOCATIONS_COUNT, PROCESSOR_SUCCESSES_COUNT,
            SINGLE_BATCH_DB_INSERTION_TIME_IN_SECS, SINGLE_BATCH_PARSING_TIME_IN_SECS,
            SINGLE_BATCH_PROCESSING_TIME_IN_SECS, TRANSACTION_UNIX_TIMESTAMP,
        },
        database::{execute_with_better_error_conn, new_db_pool, run_pending_migrations, PgDbPool},
        util::{time_diff_since_pb_timestamp_in_secs, timestamp_to_iso, timestamp_to_unixtime},
    }
};
use google_cloud_storage::client::{Client as GCSClient};
use ahash::AHashMap;
use anyhow::{Context, Result};
use aptos_moving_average::MovingAverage;
use tokio::task::JoinHandle;
use tracing::{debug, error, info};
use url::Url;
use std::sync::Arc;


// this is how large the fetch queue should be. Each bucket should have a max of 80MB or so, so a batch
// of 50 means that we could potentially have at least 4.8GB of data in memory at any given time and that we should provision
// machines accordingly.
pub const BUFFER_SIZE: usize = 100;
pub const PROCESSOR_SERVICE_TYPE: &str = "processor";

pub struct Worker {
    pub db_pool: PgDbPool,
    pub processor_config: ProcessorConfig,
    pub postgres_connection_string: String,
    pub indexer_grpc_data_service_address: Url,
    pub grpc_http2_config: IndexerGrpcHttp2Config,
    pub auth_token: String,
    pub starting_version: Option<u64>,
    pub ending_version: Option<u64>,
    pub number_concurrent_processing_tasks: usize,
    pub gap_detection_batch_size: u64,
    pub parquet_gap_detection_batch_size: u64,
    pub grpc_chain_id: Option<u64>,
    pub pb_channel_txn_chunk_size: usize,
    pub per_table_chunk_sizes: AHashMap<String, usize>,
    pub enable_verbose_logging: Option<bool>,
    pub transaction_filter: TransactionFilter,
<<<<<<< HEAD
    pub gcs_client: Arc<GCSClient>,
=======
    pub grpc_response_item_timeout_in_secs: u64,
>>>>>>> 3551f406
}

impl Worker {
    #[allow(clippy::too_many_arguments)]
    pub async fn new(
        processor_config: ProcessorConfig,
        postgres_connection_string: String,
        indexer_grpc_data_service_address: Url,
        grpc_http2_config: IndexerGrpcHttp2Config,
        auth_token: String,
        starting_version: Option<u64>,
        ending_version: Option<u64>,
        number_concurrent_processing_tasks: Option<usize>,
        db_pool_size: Option<u32>,
        gap_detection_batch_size: u64,
        parquet_gap_detection_batch_size: u64,
        // The number of transactions per protobuf batch
        pb_channel_txn_chunk_size: usize,
        per_table_chunk_sizes: AHashMap<String, usize>,
        enable_verbose_logging: Option<bool>,
        transaction_filter: TransactionFilter,
<<<<<<< HEAD
        gcs_client: Arc<GCSClient>,
=======
        grpc_response_item_timeout_in_secs: u64,
>>>>>>> 3551f406
    ) -> Result<Self> {
        let processor_name = processor_config.name();
        info!(processor_name = processor_name, "[Parser] Kicking off");

        info!(
            processor_name = processor_name,
            service_type = PROCESSOR_SERVICE_TYPE,
            "[Parser] Creating connection pool"
        );
        let conn_pool = new_db_pool(&postgres_connection_string, db_pool_size)
            .await
            .context("Failed to create connection pool")?;
        info!(
            processor_name = processor_name,
            service_type = PROCESSOR_SERVICE_TYPE,
            "[Parser] Finish creating the connection pool"
        );
        let number_concurrent_processing_tasks = number_concurrent_processing_tasks.unwrap_or(10);
        Ok(Self {
            db_pool: conn_pool,
            processor_config,
            postgres_connection_string,
            indexer_grpc_data_service_address,
            grpc_http2_config,
            starting_version,
            ending_version,
            auth_token,
            number_concurrent_processing_tasks,
            gap_detection_batch_size,
            parquet_gap_detection_batch_size,
            grpc_chain_id: None,
            pb_channel_txn_chunk_size,
            per_table_chunk_sizes,
            enable_verbose_logging,
            transaction_filter,
<<<<<<< HEAD
            gcs_client,
=======
            grpc_response_item_timeout_in_secs,
>>>>>>> 3551f406
        })
    }

    /// This is the main logic of the processor. We will do a few large parts:
    /// 1. Connect to GRPC and handling all the stuff before starting the stream such as diesel migration
    /// 2. Start a thread specifically to fetch data from GRPC. We will keep a buffer of X batches of transactions
    /// 3. Start a loop to consume from the buffer. We will have Y threads to process the transactions in parallel. (Y should be less than X for obvious reasons)
    ///   * Note that the batches will be sequential so we won't have problems with gaps
    /// 4. We will keep track of the last processed version and monitoring things like TPS
    pub async fn run(&mut self) {
        let processor_name = self.processor_config.name();
        info!(
            processor_name = processor_name,
            service_type = PROCESSOR_SERVICE_TYPE,
            "[Parser] Running migrations"
        );
        let migration_time = std::time::Instant::now();
        self.run_migrations().await;
        info!(
            processor_name = processor_name,
            service_type = PROCESSOR_SERVICE_TYPE,
            duration_in_secs = migration_time.elapsed().as_secs_f64(),
            "[Parser] Finished migrations"
        );

        let starting_version_from_db = self
            .get_start_version()
            .await
            .expect("[Parser] Database error when getting starting version")
            .unwrap_or_else(|| {
                info!(
                    processor_name = processor_name,
                    service_type = PROCESSOR_SERVICE_TYPE,
                    "[Parser] No starting version from db so starting from version 0"
                );
                0
            });

        let starting_version = self.starting_version.unwrap_or(starting_version_from_db);

        info!(
            processor_name = processor_name,
            service_type = PROCESSOR_SERVICE_TYPE,
            stream_address = self.indexer_grpc_data_service_address.to_string(),
            final_start_version = starting_version,
            start_version_from_config = self.starting_version,
            start_version_from_db = starting_version_from_db,
            "[Parser] Building processor",
        );

        let concurrent_tasks = self.number_concurrent_processing_tasks;

        // get the chain id
        let chain_id = crate::grpc_stream::get_chain_id(
            self.indexer_grpc_data_service_address.clone(),
            self.grpc_http2_config.grpc_http2_ping_interval_in_secs(),
            self.grpc_http2_config.grpc_http2_ping_timeout_in_secs(),
            self.grpc_http2_config.grpc_connection_timeout_secs(),
            self.auth_token.clone(),
            processor_name.to_string(),
        )
        .await;
        self.check_or_update_chain_id(chain_id as i64)
            .await
            .unwrap();

        self.grpc_chain_id = Some(chain_id);

        let ending_version = self.ending_version;
        let indexer_grpc_data_service_address = self.indexer_grpc_data_service_address.clone();
        let indexer_grpc_http2_ping_interval =
            self.grpc_http2_config.grpc_http2_ping_interval_in_secs();
        let indexer_grpc_http2_ping_timeout =
            self.grpc_http2_config.grpc_http2_ping_timeout_in_secs();
        let indexer_grpc_reconnection_timeout_secs =
            self.grpc_http2_config.grpc_connection_timeout_secs();
        let pb_channel_txn_chunk_size = self.pb_channel_txn_chunk_size;

        // Create a transaction fetcher thread that will continuously fetch transactions from the GRPC stream
        // and write into a channel
        // TODO: change channel size based on number_concurrent_processing_tasks
        let (tx, receiver) = kanal::bounded_async::<TransactionsPBResponse>(BUFFER_SIZE);
        let request_ending_version = self.ending_version;
        let auth_token = self.auth_token.clone();
        let transaction_filter = self.transaction_filter.clone();
        let fetcher_task = tokio::spawn(async move {
            info!(
                processor_name = processor_name,
                service_type = PROCESSOR_SERVICE_TYPE,
                end_version = ending_version,
                start_version = starting_version,
                "[Parser] Starting fetcher thread"
            );

            crate::grpc_stream::create_fetcher_loop(
                tx.clone(),
                indexer_grpc_data_service_address.clone(),
                indexer_grpc_http2_ping_interval,
                indexer_grpc_http2_ping_timeout,
                indexer_grpc_reconnection_timeout_secs,
                starting_version,
                request_ending_version,
                auth_token.clone(),
                processor_name.to_string(),
                transaction_filter,
                pb_channel_txn_chunk_size,
            )
            .await
        });

        // TODO: refactor this to create channels for each processor
        let (parquet_manager_sender, parquet_manager_receiver) = kanal::bounded_async::<ParquetData>(100);


        // Create a gap detector task that will panic if there is a gap in the processing
        let (gap_detector_sender, gap_detector_receiver) =
            kanal::bounded_async::<ProcessingResult>(BUFFER_SIZE);
        let gap_detection_batch_size = self.gap_detection_batch_size;
        let processor = build_processor(
            &self.processor_config,
            self.per_table_chunk_sizes.clone(),
            self.db_pool.clone(),
            parquet_manager_sender.clone(),
        );
        tokio::spawn(async move {
            crate::gap_detector::create_gap_detector_status_tracker_loop(
                gap_detector_receiver,
                processor,
                starting_version,
                gap_detection_batch_size,
            )
            .await;
        });

        let (new_gap_detector_sender, new_gap_detector_receiver) =
            kanal::bounded_async::<ProcessingResult>(BUFFER_SIZE);

        let parquet_gap_detection_batch_size = self.parquet_gap_detection_batch_size;
        let processor = build_processor(
            &self.processor_config,
            self.per_table_chunk_sizes.clone(),
            self.db_pool.clone(),
            parquet_manager_sender.clone(),
        );
        tokio::spawn(async move {
            crate::parquet_gap_detector::create_parquet_file_gap_detector_status_tracker_loop(
                new_gap_detector_receiver,
                processor,
                starting_version,
                parquet_gap_detection_batch_size,
            )
            .await;
        });


        let new_processor = build_processor(
            &self.processor_config,
            self.per_table_chunk_sizes.clone(),
            self.db_pool.clone(),
            parquet_manager_sender.clone(),
        );
        let gcs_client = self.gcs_client.clone();
        tokio::spawn(async move {
            crate::parquet_manager::create_parquet_manager_loop(
                new_gap_detector_sender,
                parquet_manager_receiver,
                parquet_gap_detection_batch_size,
                new_processor,
                &gcs_client
            )
            .await;
        });


        // This is the consumer side of the channel. These are the major states:
        // 1. We're backfilling so we should expect many concurrent threads to process transactions
        // 2. We're caught up so we should expect a single thread to process transactions
        // 3. We have received either an empty batch or a batch with a gap. We should panic.
        // 4. We have not received anything in X seconds, we should panic.
        // 5. If it's the wrong chain, panic.

        info!(
            processor_name = processor_name,
            service_type = PROCESSOR_SERVICE_TYPE,
            stream_address = self.indexer_grpc_data_service_address.as_str(),
            concurrent_tasks,
            "[Parser] Spawning concurrent parallel processor tasks",
        );

        let mut processor_tasks = vec![fetcher_task];
        for task_index in 0..concurrent_tasks {
            let join_handle: JoinHandle<()> = self
                .launch_processor_task(
                    task_index,
                    receiver.clone(),
                    gap_detector_sender.clone(), 
                    parquet_manager_sender.clone()
                )
                .await;
            processor_tasks.push(join_handle);
        }

        info!(
            processor_name = processor_name,
            service_type = PROCESSOR_SERVICE_TYPE,
            stream_address = self.indexer_grpc_data_service_address.as_str(),
            concurrent_tasks,
            "[Parser] Processor tasks spawned",
        );

        // Await the processor tasks: this is forever
        futures::future::try_join_all(processor_tasks)
            .await
            .expect("[Processor] Processor tasks have died");
    }

    async fn launch_processor_task(
        &self,
        task_index: usize,
        receiver: kanal::AsyncReceiver<TransactionsPBResponse>,
        gap_detector_sender: kanal::AsyncSender<ProcessingResult>,
        // new_gap_detector_sender: kanal::AsyncSender<ProcessingResult>,
        parquet_manager_sender: kanal::AsyncSender<ParquetData>,
    ) -> JoinHandle<()> {
        let processor_name = self.processor_config.name();
        let stream_address = self.indexer_grpc_data_service_address.to_string();
        let receiver_clone = receiver.clone();
        let auth_token = self.auth_token.clone();

        // Build the processor based on the config.
        let processor = build_processor(
            &self.processor_config,
            self.per_table_chunk_sizes.clone(),
            self.db_pool.clone(),
            parquet_manager_sender.clone()
        );

        let concurrent_tasks = self.number_concurrent_processing_tasks;

        let chain_id = self
            .grpc_chain_id
            .expect("GRPC chain ID has not been fetched yet!");
<<<<<<< HEAD

        let gcs_client = self.gcs_client.clone();

=======
        let grpc_response_item_timeout =
            std::time::Duration::from_secs(self.grpc_response_item_timeout_in_secs);
>>>>>>> 3551f406
        tokio::spawn(async move {
            let task_index_str = task_index.to_string();
            let step = ProcessorStep::ProcessedBatch.get_step();
            let label = ProcessorStep::ProcessedBatch.get_label();
            let mut ma: MovingAverage = MovingAverage::new(3000);

            loop {
                let txn_channel_fetch_latency = std::time::Instant::now();

                let transactions_pb = fetch_transactions(
                    processor_name,
                    &stream_address,
                    receiver_clone.clone(),
                    task_index,
                    grpc_response_item_timeout,
                )
                .await;

                let size_in_bytes = transactions_pb.size_in_bytes as f64;
                let first_txn_version = transactions_pb
                    .transactions
                    .first()
                    .map(|t| t.version)
                    .unwrap_or_default();
                let batch_first_txn_version = transactions_pb.start_version;
                let last_txn_version = transactions_pb
                    .transactions
                    .last()
                    .map(|t| t.version)
                    .unwrap_or_default();
                let batch_last_txn_version = transactions_pb.end_version;
                let start_txn_timestamp = transactions_pb.start_txn_timestamp.clone();
                let end_txn_timestamp = transactions_pb.end_txn_timestamp.clone();

                let start_txn_timestamp_unix = start_txn_timestamp
                    .as_ref()
                    .map(timestamp_to_unixtime)
                    .unwrap_or_default();
                let start_txn_timestamp_iso = start_txn_timestamp
                    .as_ref()
                    .map(timestamp_to_iso)
                    .unwrap_or_default();
                let end_txn_timestamp_iso = end_txn_timestamp
                    .as_ref()
                    .map(timestamp_to_iso)
                    .unwrap_or_default();

                let txn_channel_fetch_latency_sec =
                    txn_channel_fetch_latency.elapsed().as_secs_f64();

                debug!(
                    processor_name = processor_name,
                    service_type = PROCESSOR_SERVICE_TYPE,
                    start_version = batch_first_txn_version,
                    end_version = batch_last_txn_version,
                    num_of_transactions =
                        (batch_last_txn_version - batch_first_txn_version) as i64 + 1,
                    size_in_bytes,
                    task_index,
                    duration_in_secs = txn_channel_fetch_latency_sec,
                    tps = (batch_last_txn_version as f64 - batch_first_txn_version as f64)
                        / txn_channel_fetch_latency_sec,
                    bytes_per_sec = size_in_bytes / txn_channel_fetch_latency_sec,
                    "[Parser][T#{}] Successfully fetched transactions from channel.",
                    task_index
                );

                // Ensure chain_id has not changed
                if transactions_pb.chain_id != chain_id {
                    error!(
                        processor_name = processor_name,
                        stream_address = stream_address.as_str(),
                        chain_id = transactions_pb.chain_id,
                        existing_id = chain_id,
                        task_index,
                        "[Parser][T#{}] Stream somehow changed chain id!",
                        task_index
                    );
                    panic!(
                        "[Parser][T#{}] Stream somehow changed chain id!",
                        task_index
                    );
                }

                let processing_time = std::time::Instant::now();

                let res = do_processor(
                    transactions_pb,
                    &processor,
                    chain_id,
                    processor_name,
                    &auth_token,
                    false, // enable_verbose_logging
                    &gcs_client,
                    parquet_manager_sender.clone(),
                )
                .await;

                let processing_result = match res {
                    Ok(versions) => {
                        PROCESSOR_SUCCESSES_COUNT
                            .with_label_values(&[processor_name])
                            .inc();
                        versions
                    },
                    Err(e) => {
                        error!(
                            processor_name = processor_name,
                            stream_address = stream_address.as_str(),
                            error = ?e,
                            task_index,
                            "[Parser][T#{}] Error processing transactions", task_index
                        );
                        PROCESSOR_ERRORS_COUNT
                            .with_label_values(&[processor_name])
                            .inc();
                        panic!(
                            "[Parser][T#{}] Error processing '{:}' transactions: {:?}",
                            task_index, processor_name, e
                        );
                    },
                };

                let processing_time = processing_time.elapsed().as_secs_f64();

                // We've processed things: do some data and metrics

                ma.tick_now((last_txn_version - first_txn_version) + 1);
                let tps = ma.avg().ceil() as u64;

                let num_processed = (last_txn_version - first_txn_version) + 1;

                debug!(
                    processor_name = processor_name,
                    service_type = PROCESSOR_SERVICE_TYPE,
                    first_txn_version,
                    batch_first_txn_version,
                    last_txn_version,
                    batch_last_txn_version,
                    start_txn_timestamp_iso,
                    end_txn_timestamp_iso,
                    num_of_transactions = num_processed,
                    concurrent_tasks,
                    task_index,
                    size_in_bytes,
                    processing_duration_in_secs = processing_result.processing_duration_in_secs,
                    db_insertion_duration_in_secs = processing_result.db_insertion_duration_in_secs,
                    duration_in_secs = processing_time,
                    tps = tps,
                    bytes_per_sec = size_in_bytes / processing_time,
                    step = &step,
                    "{}",
                    label,
                );

                // TODO: For these three, do an atomic thing, or ideally move to an async metrics collector!
                GRPC_LATENCY_BY_PROCESSOR_IN_SECS
                    .with_label_values(&[processor_name, &task_index_str])
                    .set(time_diff_since_pb_timestamp_in_secs(
                        end_txn_timestamp.as_ref().unwrap(),
                    ));
                LATEST_PROCESSED_VERSION
                    .with_label_values(&[processor_name, step, label, &task_index_str])
                    .set(last_txn_version as i64);
                TRANSACTION_UNIX_TIMESTAMP
                    .with_label_values(&[processor_name, step, label, &task_index_str])
                    .set(start_txn_timestamp_unix);

                // Single batch metrics
                PROCESSED_BYTES_COUNT
                    .with_label_values(&[processor_name, step, label, &task_index_str])
                    .inc_by(size_in_bytes as u64);
                NUM_TRANSACTIONS_PROCESSED_COUNT
                    .with_label_values(&[processor_name, step, label, &task_index_str])
                    .inc_by(num_processed);

                SINGLE_BATCH_PROCESSING_TIME_IN_SECS
                    .with_label_values(&[processor_name, &task_index_str])
                    .set(processing_time);
                SINGLE_BATCH_PARSING_TIME_IN_SECS
                    .with_label_values(&[processor_name, &task_index_str])
                    .set(processing_result.processing_duration_in_secs);
                SINGLE_BATCH_DB_INSERTION_TIME_IN_SECS
                    .with_label_values(&[processor_name, &task_index_str])
                    .set(processing_result.db_insertion_duration_in_secs);

                // Send the result to the gap detector
                // add a flag to send to the new gap detector.
                // if self.processor_config.name() == "parquet_processor"{
                //     gap_detector_sender
                //     .send(processing_result)
                //     .await
                //     .expect("[Parser] Failed to send versions to gap detector");
                // } else {
                    gap_detector_sender
                    .send(processing_result)
                    .await
                    .expect("[Parser] Failed to send versions to gap detector");
                // }
            }
        })
    }

    // For the normal processor build we just use standard Diesel with the postgres
    // feature enabled (which uses libpq under the hood, hence why we named the feature
    // this way).
    #[cfg(feature = "libpq")]
    async fn run_migrations(&self) {
        use crate::diesel::Connection;
        use diesel::pg::PgConnection;

        info!("Running migrations: {:?}", self.postgres_connection_string);
        let mut conn =
            PgConnection::establish(&self.postgres_connection_string).expect("migrations failed!");
        run_pending_migrations(&mut conn);
    }

    // If the libpq feature isn't enabled, we use diesel async instead. This is used by
    // the CLI for the local testnet, where we cannot tolerate the libpq dependency.
    #[cfg(not(feature = "libpq"))]
    async fn run_migrations(&self) {
        use diesel_async::async_connection_wrapper::AsyncConnectionWrapper;

        info!("Running migrations: {:?}", self.postgres_connection_string);
        let conn = self
            .db_pool
            // We need to use this since AsyncConnectionWrapper doesn't know how to
            // work with a pooled connection.
            .dedicated_connection()
            .await
            .expect("[Parser] Failed to get connection");
        // We use spawn_blocking since run_pending_migrations is a blocking function.
        tokio::task::spawn_blocking(move || {
            // This lets us use the connection like a normal diesel connection. See more:
            // https://docs.rs/diesel-async/latest/diesel_async/async_connection_wrapper/type.AsyncConnectionWrapper.html
            let mut conn: AsyncConnectionWrapper<diesel_async::AsyncPgConnection> =
                AsyncConnectionWrapper::from(conn);
            run_pending_migrations(&mut conn);
        })
        .await
        .expect("[Parser] Failed to run migrations");
    }

    /// Gets the start version for the processor. If not found, start from 0.
    pub async fn get_start_version(&self) -> Result<Option<u64>> {
        let mut conn = self.db_pool.get().await?;

        match ProcessorStatusQuery::get_by_processor(self.processor_config.name(), &mut conn)
            .await?
        {
            Some(status) => Ok(Some(status.last_success_version as u64 + 1)),
            None => Ok(None),
        }
    }

    /// Verify the chain id from GRPC against the database.
    pub async fn check_or_update_chain_id(&self, grpc_chain_id: i64) -> Result<u64> {
        let processor_name = self.processor_config.name();
        info!(
            processor_name = processor_name,
            "[Parser] Checking if chain id is correct"
        );
        let mut conn = self.db_pool.get().await?;

        let maybe_existing_chain_id = LedgerInfo::get(&mut conn).await?.map(|li| li.chain_id);

        match maybe_existing_chain_id {
            Some(chain_id) => {
                anyhow::ensure!(chain_id == grpc_chain_id, "[Parser] Wrong chain detected! Trying to index chain {} now but existing data is for chain {}", grpc_chain_id, chain_id);
                info!(
                    processor_name = processor_name,
                    chain_id = chain_id,
                    "[Parser] Chain id matches! Continue to index...",
                );
                Ok(chain_id as u64)
            },
            None => {
                info!(
                    processor_name = processor_name,
                    chain_id = grpc_chain_id,
                    "[Parser] Adding chain id to db, continue to index..."
                );
                execute_with_better_error_conn(
                    &mut conn,
                    diesel::insert_into(ledger_infos::table)
                        .values(LedgerInfo {
                            chain_id: grpc_chain_id,
                        })
                        .on_conflict_do_nothing(),
                    None,
                )
                .await
                .context("[Parser] Error updating chain_id!")
                .map(|_| grpc_chain_id as u64)
            },
        }
    }
}

async fn fetch_transactions(
    processor_name: &str,
    stream_address: &str,
    receiver: kanal::AsyncReceiver<TransactionsPBResponse>,
    task_index: usize,
    grpc_response_item_timeout: std::time::Duration,
) -> TransactionsPBResponse {
    let pb_channel_fetch_time = std::time::Instant::now();
    let txn_pb_res = match tokio::time::timeout(grpc_response_item_timeout, receiver.recv()).await {
        Ok(Ok(res)) => Ok(res),
        Ok(Err(_)) => {
            error!(
                processor_name = processor_name,
                service_type = PROCESSOR_SERVICE_TYPE,
                stream_address = stream_address,
                "[Parser][T#{}] Consumer thread failed to receive transactions",
                task_index
            );
            Err(anyhow::anyhow!(
                "Consumer thread failed to receive transactions"
            ))
        },
        Err(_) => {
            error!(
                processor_name = processor_name,
                service_type = PROCESSOR_SERVICE_TYPE,
                stream_address = stream_address,
                "[Parser][T#{}] Consumer thread timed out waiting for transactions",
                task_index
            );
            Err(anyhow::anyhow!(
                "Consumer thread timed out waiting for transactions"
            ))
        },
    };
    // Track how much time this task spent waiting for a pb bundle
    PB_CHANNEL_FETCH_WAIT_TIME_SECS
        .with_label_values(&[processor_name, &task_index.to_string()])
        .set(pb_channel_fetch_time.elapsed().as_secs_f64());

    match txn_pb_res {
        Ok(txn_pb) => txn_pb,
        Err(_e) => {
            panic!(
                "[Parser][T#{}] Consumer thread failed or timed out waiting for transactions",
                task_index
            );
        },
    }
}

pub async fn do_processor(
    transactions_pb: TransactionsPBResponse,
    processor: &Processor,
    db_chain_id: u64,
    processor_name: &str,
    auth_token: &str,
    enable_verbose_logging: bool,
    gcs_client: &GCSClient,
    parquet_manager_sender: kanal::AsyncSender<ParquetData>,
) -> Result<ProcessingResult> {
    // We use the value passed from the `transactions_pb` as it may have been filtered
    let start_version = transactions_pb.start_version;
    let end_version = transactions_pb.end_version;

    // Fake this as it's possible we have filtered out all of the txns in this batch
    if transactions_pb.transactions.is_empty() {
        return Ok(ProcessingResult {
            start_version,
            end_version,
            processing_duration_in_secs: 0.0,
            db_insertion_duration_in_secs: 0.0,
            last_transaction_timestamp: transactions_pb.end_txn_timestamp,
        });
    }

    let txn_time = transactions_pb.start_txn_timestamp;

    if let Some(ref t) = txn_time {
        PROCESSOR_DATA_RECEIVED_LATENCY_IN_SECS
            .with_label_values(&[auth_token, processor_name])
            .set(time_diff_since_pb_timestamp_in_secs(t));
    }
    PROCESSOR_INVOCATIONS_COUNT
        .with_label_values(&[processor_name])
        .inc();

    if enable_verbose_logging {
        info!(
            processor_name = processor_name,
            service_type = PROCESSOR_SERVICE_TYPE,
            start_version,
            end_version,
            size_in_bytes = transactions_pb.size_in_bytes,
            "[Parser] Started processing one batch of transactions"
        );
    }

    let processed_result = processor
        .process_transactions(
            transactions_pb.transactions,
            start_version,
            end_version,
            Some(db_chain_id),
            &gcs_client
        )
        .await;

    if let Some(ref t) = txn_time {
        PROCESSOR_DATA_PROCESSED_LATENCY_IN_SECS
            .with_label_values(&[auth_token, processor_name])
            .set(time_diff_since_pb_timestamp_in_secs(t));
    }

    processed_result
}

/// Given a config and a db pool, build a concrete instance of a processor.
// As time goes on there might be other things that we need to provide to certain
// processors. As that happens we can revist whether this function (which tends to
// couple processors together based on their args) makes sense.
// TODO: This is not particularly easily extensible; better to refactor to use a trait, and then share one extensible config model (allowing for only one arity)
pub fn build_processor(
    config: &ProcessorConfig,
    per_table_chunk_sizes: AHashMap<String, usize>,
    db_pool: PgDbPool,
    parquet_manager_sender: kanal::AsyncSender<ParquetData>,
) -> Processor {
    match config {
        ProcessorConfig::AccountTransactionsProcessor => Processor::from(
            AccountTransactionsProcessor::new(db_pool, per_table_chunk_sizes),
        ),
        ProcessorConfig::AnsProcessor(config) => Processor::from(AnsProcessor::new(
            db_pool,
            config.clone(),
            per_table_chunk_sizes,
        )),
        ProcessorConfig::CoinProcessor => {
            Processor::from(CoinProcessor::new(db_pool, per_table_chunk_sizes))
        },
        ProcessorConfig::DefaultProcessor => {
            Processor::from(DefaultProcessor::new(db_pool, per_table_chunk_sizes))
        },
        ProcessorConfig::EventsProcessor => {
            Processor::from(EventsProcessor::new(db_pool, per_table_chunk_sizes))
        },
        ProcessorConfig::FungibleAssetProcessor => {
            Processor::from(FungibleAssetProcessor::new(db_pool, per_table_chunk_sizes))
        },
        ProcessorConfig::MonitoringProcessor => Processor::from(MonitoringProcessor::new(db_pool)),
        ProcessorConfig::NftMetadataProcessor(config) => {
            Processor::from(NftMetadataProcessor::new(db_pool, config.clone()))
        },
        ProcessorConfig::ObjectsProcessor(config) => Processor::from(ObjectsProcessor::new(
            db_pool,
            config.clone(),
            per_table_chunk_sizes,
        )),
        ProcessorConfig::StakeProcessor(config) => Processor::from(StakeProcessor::new(
            db_pool,
            config.clone(),
            per_table_chunk_sizes,
        )),
        ProcessorConfig::TokenProcessor(config) => Processor::from(TokenProcessor::new(
            db_pool,
            config.clone(),
            per_table_chunk_sizes,
        )),
        ProcessorConfig::TokenV2Processor(config) => Processor::from(TokenV2Processor::new(
            db_pool,
            config.clone(),
            per_table_chunk_sizes,
        )),
        ProcessorConfig::TransactionMetadataProcessor => Processor::from(
            TransactionMetadataProcessor::new(db_pool, per_table_chunk_sizes),
        ),
        ProcessorConfig::UserTransactionProcessor => Processor::from(
            UserTransactionProcessor::new(db_pool, per_table_chunk_sizes),
        ),
        ProcessorConfig::ParquetProcessor(config) => {
            Processor::from(ParquetProcessor::new(
                db_pool,
                per_table_chunk_sizes,
                config.clone(),
                parquet_manager_sender.clone(),
            ))
        },
    }
}<|MERGE_RESOLUTION|>--- conflicted
+++ resolved
@@ -51,11 +51,8 @@
     pub per_table_chunk_sizes: AHashMap<String, usize>,
     pub enable_verbose_logging: Option<bool>,
     pub transaction_filter: TransactionFilter,
-<<<<<<< HEAD
+    pub grpc_response_item_timeout_in_secs: u64,
     pub gcs_client: Arc<GCSClient>,
-=======
-    pub grpc_response_item_timeout_in_secs: u64,
->>>>>>> 3551f406
 }
 
 impl Worker {
@@ -77,11 +74,8 @@
         per_table_chunk_sizes: AHashMap<String, usize>,
         enable_verbose_logging: Option<bool>,
         transaction_filter: TransactionFilter,
-<<<<<<< HEAD
+        grpc_response_item_timeout_in_secs: u64,
         gcs_client: Arc<GCSClient>,
-=======
-        grpc_response_item_timeout_in_secs: u64,
->>>>>>> 3551f406
     ) -> Result<Self> {
         let processor_name = processor_config.name();
         info!(processor_name = processor_name, "[Parser] Kicking off");
@@ -117,11 +111,8 @@
             per_table_chunk_sizes,
             enable_verbose_logging,
             transaction_filter,
-<<<<<<< HEAD
+            grpc_response_item_timeout_in_secs,
             gcs_client,
-=======
-            grpc_response_item_timeout_in_secs,
->>>>>>> 3551f406
         })
     }
 
@@ -364,14 +355,10 @@
         let chain_id = self
             .grpc_chain_id
             .expect("GRPC chain ID has not been fetched yet!");
-<<<<<<< HEAD
-
-        let gcs_client = self.gcs_client.clone();
-
-=======
         let grpc_response_item_timeout =
             std::time::Duration::from_secs(self.grpc_response_item_timeout_in_secs);
->>>>>>> 3551f406
+        let gcs_client = self.gcs_client.clone();
+
         tokio::spawn(async move {
             let task_index_str = task_index.to_string();
             let step = ProcessorStep::ProcessedBatch.get_step();
