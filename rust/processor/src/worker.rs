// Copyright © Aptos Foundation
// SPDX-License-Identifier: Apache-2.0

use crate::{
    config::IndexerGrpcHttp2Config,
    db::postgres::models::{ledger_info::LedgerInfo, processor_status::ProcessorStatusQuery},
    gap_detectors::{
        create_gap_detector_status_tracker_loop, gap_detector::DefaultGapDetector,
        parquet_gap_detector::ParquetFileGapDetectorInner, GapDetector, ProcessingResult,
    },
    grpc_stream::TransactionsPBResponse,
    processors::{
        account_transactions_processor::AccountTransactionsProcessor,
        ans_processor::AnsProcessor,
        default_processor::DefaultProcessor,
        events_processor::EventsProcessor,
        fungible_asset_processor::FungibleAssetProcessor,
        monitoring_processor::MonitoringProcessor,
        nft_metadata_processor::NftMetadataProcessor,
        objects_processor::ObjectsProcessor,
        parquet_processors::{
            parquet_ans_processor::ParquetAnsProcessor,
            parquet_default_processor::ParquetDefaultProcessor,
            parquet_events_processor::ParquetEventsProcessor,
            parquet_fungible_asset_activities_processor::ParquetFungibleAssetActivitiesProcessor,
            parquet_fungible_asset_processor::ParquetFungibleAssetProcessor,
            parquet_token_v2_processor::ParquetTokenV2Processor,
            parquet_transaction_metadata_processor::ParquetTransactionMetadataProcessor,
            parquet_user_transactions_processor::ParquetUserTransactionsProcessor,
        },
        stake_processor::StakeProcessor,
        token_v2_processor::TokenV2Processor,
        transaction_metadata_processor::TransactionMetadataProcessor,
        user_transaction_processor::UserTransactionProcessor,
        DefaultProcessingResult, Processor, ProcessorConfig, ProcessorTrait,
    },
    schema::ledger_infos,
    transaction_filter::TransactionFilter,
    utils::{
        counters::{
            ProcessorStep, GRPC_LATENCY_BY_PROCESSOR_IN_SECS, LATEST_PROCESSED_VERSION,
            NUM_TRANSACTIONS_PROCESSED_COUNT, PB_CHANNEL_FETCH_WAIT_TIME_SECS,
            PROCESSED_BYTES_COUNT, PROCESSOR_DATA_PROCESSED_LATENCY_IN_SECS,
            PROCESSOR_DATA_RECEIVED_LATENCY_IN_SECS, PROCESSOR_ERRORS_COUNT,
            PROCESSOR_INVOCATIONS_COUNT, PROCESSOR_SUCCESSES_COUNT,
            SINGLE_BATCH_DB_INSERTION_TIME_IN_SECS, SINGLE_BATCH_PARSING_TIME_IN_SECS,
            SINGLE_BATCH_PROCESSING_TIME_IN_SECS, TRANSACTION_UNIX_TIMESTAMP,
        },
        database::{
            execute_with_better_error_conn, new_db_pool, run_pending_migrations, ArcDbPool,
        },
        util::{time_diff_since_pb_timestamp_in_secs, timestamp_to_iso, timestamp_to_unixtime},
    },
};
use ahash::AHashMap;
use anyhow::{Context, Result};
use aptos_moving_average::MovingAverage;
use bitflags::bitflags;
use kanal::AsyncSender;
use std::{
    collections::HashSet,
    sync::{Arc, Mutex},
};
use tokio::task::JoinHandle;
use tracing::{debug, error, info};
use url::Url;
// this is how large the fetch queue should be. Each bucket should have a max of 80MB or so, so a batch
// of 50 means that we could potentially have at least 4.8GB of data in memory at any given time and that we should provision
// machines accordingly.

pub const BUFFER_SIZE: usize = 300;
pub const PROCESSOR_SERVICE_TYPE: &str = "processor";

bitflags! {
    #[derive(Debug, Clone, Copy)]
    pub struct TableFlags: u64 {
        const TRANSACTIONS = 1 << 0;
        const WRITE_SET_CHANGES = 1 << 1;
        const MOVE_RESOURCES = 1 << 2;
        const TABLE_ITEMS = 1 << 3;
        const TABLE_METADATAS = 1 << 4;
        const MOVE_MODULES = 1 << 5;

        // Fungible asset
        const FUNGIBLE_ASSET_BALANCES = 1 << 6;
        const CURRENT_FUNGIBLE_ASSET_BALANCES = 1 << 7;
        const COIN_SUPPLY = 1 << 8;
        const CURRENT_UNIFIED_FUNGIBLE_ASSET_BALANCES = 1 << 24;

        // Objects
        const OBJECTS = 1 << 9;

        // Ans
        const CURRENT_ANS_LOOKUP = 1 << 10;
        const CURRENT_ANS_PRIMARY_NAME = 1 << 11;
        const ANS_PRIMARY_NAME_V2 = 1 << 12;
        const ANS_LOOKUP = 1 << 13;
        const ANS_PRIMARY_NAME = 1 << 14;

        // Coin
        const COIN_ACTIVITIES = 1 << 15;
        const COIN_BALANCES = 1 << 16;
        const CURRENT_COIN_BALANCES = 1 << 17;
        const COIN_INFOS = 1 << 18;

        // Token_v2 processor flags
        const TOKEN_OWNERSHIPS_V2 = 1 << 19;
        const TOKEN_DATAS_V2 = 1 << 20;
        const COLLECTIONS_V2 = 1 << 21;
        const CURRENT_TOKEN_V2_METADATA = 1 << 22;

        // User transaction
        const SIGNATURES = 1 << 23;

<<<<<<< HEAD
        // Events
        const EVENTS = 1 << 24;
=======
        // More tables
        const CURRENT_TABLE_ITEMS = 1 << 24;
        const BLOCK_METADATA_TRANSACTIONS = 1 << 25;
>>>>>>> 3c629131
    }
}

impl TableFlags {
    pub fn from_set(set: &HashSet<String>) -> Self {
        let mut flags = TableFlags::empty();
        for table in set {
            if let Some(flag) = TableFlags::from_name(table) {
                flags |= flag;
            }
        }
        flags
    }
}

pub struct Worker {
    pub db_pool: ArcDbPool,
    pub processor_config: ProcessorConfig,
    pub postgres_connection_string: String,
    pub indexer_grpc_data_service_address: Url,
    pub grpc_http2_config: IndexerGrpcHttp2Config,
    pub auth_token: String,
    pub starting_version: Option<u64>,
    pub ending_version: Option<u64>,
    pub number_concurrent_processing_tasks: usize,
    pub gap_detection_batch_size: u64,
    pub parquet_gap_detection_batch_size: u64,
    pub grpc_chain_id: Option<u64>,
    pub pb_channel_txn_chunk_size: usize,
    pub per_table_chunk_sizes: AHashMap<String, usize>,
    pub enable_verbose_logging: Option<bool>,
    pub transaction_filter: TransactionFilter,
    pub grpc_response_item_timeout_in_secs: u64,
    pub deprecated_tables: TableFlags,
}

impl Worker {
    #[allow(clippy::too_many_arguments)]
    pub async fn new(
        processor_config: ProcessorConfig,
        postgres_connection_string: String,
        indexer_grpc_data_service_address: Url,
        grpc_http2_config: IndexerGrpcHttp2Config,
        auth_token: String,
        starting_version: Option<u64>,
        ending_version: Option<u64>,
        number_concurrent_processing_tasks: Option<usize>,
        db_pool_size: Option<u32>,
        gap_detection_batch_size: u64,
        parquet_gap_detection_batch_size: u64,
        // The number of transactions per protobuf batch
        pb_channel_txn_chunk_size: usize,
        per_table_chunk_sizes: AHashMap<String, usize>,
        enable_verbose_logging: Option<bool>,
        transaction_filter: TransactionFilter,
        grpc_response_item_timeout_in_secs: u64,
        deprecated_tables: HashSet<String>,
    ) -> Result<Self> {
        let processor_name = processor_config.name();
        info!(processor_name = processor_name, "[Parser] Kicking off");

        info!(
            processor_name = processor_name,
            service_type = PROCESSOR_SERVICE_TYPE,
            "[Parser] Creating connection pool"
        );
        let conn_pool = new_db_pool(&postgres_connection_string, db_pool_size)
            .await
            .context("Failed to create connection pool")?;
        info!(
            processor_name = processor_name,
            service_type = PROCESSOR_SERVICE_TYPE,
            "[Parser] Finish creating the connection pool"
        );
        let number_concurrent_processing_tasks = number_concurrent_processing_tasks.unwrap_or(10);

        let mut deprecated_tables_flags = TableFlags::empty();
        for table in deprecated_tables.iter() {
            if let Some(flags) = TableFlags::from_name(table) {
                deprecated_tables_flags |= flags;
            }
        }

        Ok(Self {
            db_pool: conn_pool,
            processor_config,
            postgres_connection_string,
            indexer_grpc_data_service_address,
            grpc_http2_config,
            starting_version,
            ending_version,
            auth_token,
            number_concurrent_processing_tasks,
            gap_detection_batch_size,
            parquet_gap_detection_batch_size,
            grpc_chain_id: None,
            pb_channel_txn_chunk_size,
            per_table_chunk_sizes,
            enable_verbose_logging,
            transaction_filter,
            grpc_response_item_timeout_in_secs,
            deprecated_tables: deprecated_tables_flags,
        })
    }

    /// This is the main logic of the processor. We will do a few large parts:
    /// 1. Connect to GRPC and handling all the stuff before starting the stream such as diesel migration
    /// 2. Start a thread specifically to fetch data from GRPC. We will keep a buffer of X batches of transactions
    /// 3. Start a loop to consume from the buffer. We will have Y threads to process the transactions in parallel. (Y should be less than X for obvious reasons)
    ///   * Note that the batches will be sequential so we won't have problems with gaps
    /// 4. We will keep track of the last processed version and monitoring things like TPS
    pub async fn run(&mut self) {
        let processor_name = self.processor_config.name();
        info!(
            processor_name = processor_name,
            service_type = PROCESSOR_SERVICE_TYPE,
            "[Parser] Running migrations"
        );
        let migration_time = std::time::Instant::now();
        self.run_migrations().await;
        info!(
            processor_name = processor_name,
            service_type = PROCESSOR_SERVICE_TYPE,
            duration_in_secs = migration_time.elapsed().as_secs_f64(),
            "[Parser] Finished migrations"
        );

        let starting_version_from_db = self
            .get_start_version()
            .await
            .expect("[Parser] Database error when getting starting version")
            .unwrap_or_else(|| {
                info!(
                    processor_name = processor_name,
                    service_type = PROCESSOR_SERVICE_TYPE,
                    "[Parser] No starting version from db so starting from version 0"
                );
                0
            });

        let starting_version = self.starting_version.unwrap_or(starting_version_from_db);

        info!(
            processor_name = processor_name,
            service_type = PROCESSOR_SERVICE_TYPE,
            stream_address = self.indexer_grpc_data_service_address.to_string(),
            final_start_version = starting_version,
            start_version_from_config = self.starting_version,
            start_version_from_db = starting_version_from_db,
            "[Parser] Building processor",
        );

        let concurrent_tasks = self.number_concurrent_processing_tasks;

        // get the chain id
        let chain_id = crate::grpc_stream::get_chain_id(
            self.indexer_grpc_data_service_address.clone(),
            self.grpc_http2_config.grpc_http2_ping_interval_in_secs(),
            self.grpc_http2_config.grpc_http2_ping_timeout_in_secs(),
            self.grpc_http2_config.grpc_connection_timeout_secs(),
            self.auth_token.clone(),
            processor_name.to_string(),
        )
        .await;
        self.check_or_update_chain_id(chain_id as i64)
            .await
            .unwrap();

        self.grpc_chain_id = Some(chain_id);

        let ending_version = self.ending_version;
        let indexer_grpc_data_service_address = self.indexer_grpc_data_service_address.clone();
        let indexer_grpc_http2_ping_interval =
            self.grpc_http2_config.grpc_http2_ping_interval_in_secs();
        let indexer_grpc_http2_ping_timeout =
            self.grpc_http2_config.grpc_http2_ping_timeout_in_secs();
        let indexer_grpc_reconnection_timeout_secs =
            self.grpc_http2_config.grpc_connection_timeout_secs();
        let pb_channel_txn_chunk_size = self.pb_channel_txn_chunk_size;

        // Create a transaction fetcher thread that will continuously fetch transactions from the GRPC stream
        // and write into a channel
        // TODO: change channel size based on number_concurrent_processing_tasks
        let (tx, receiver) = kanal::bounded_async::<TransactionsPBResponse>(BUFFER_SIZE);
        let request_ending_version = self.ending_version;
        let auth_token = self.auth_token.clone();
        let transaction_filter = self.transaction_filter.clone();
        let grpc_response_item_timeout =
            std::time::Duration::from_secs(self.grpc_response_item_timeout_in_secs);
        let fetcher_task = tokio::spawn(async move {
            info!(
                processor_name = processor_name,
                service_type = PROCESSOR_SERVICE_TYPE,
                end_version = ending_version,
                start_version = starting_version,
                "[Parser] Starting fetcher thread"
            );

            crate::grpc_stream::create_fetcher_loop(
                tx.clone(),
                indexer_grpc_data_service_address.clone(),
                indexer_grpc_http2_ping_interval,
                indexer_grpc_http2_ping_timeout,
                indexer_grpc_reconnection_timeout_secs,
                grpc_response_item_timeout,
                starting_version,
                request_ending_version,
                auth_token.clone(),
                processor_name.to_string(),
                transaction_filter,
                pb_channel_txn_chunk_size,
            )
            .await
        });

        // Create a gap detector task that will panic if there is a gap in the processing
        let (gap_detector_sender, gap_detector_receiver) =
            kanal::bounded_async::<ProcessingResult>(BUFFER_SIZE);

        let is_parquet_processor = self.processor_config.is_parquet_processor();
        let (maybe_gap_detector_sender, gap_detection_batch_size) = if is_parquet_processor {
            let gap_detection_batch_size: u64 = self.parquet_gap_detection_batch_size;
            (Some(gap_detector_sender.clone()), gap_detection_batch_size)
        } else {
            let gap_detection_batch_size = self.gap_detection_batch_size;
            (None, gap_detection_batch_size)
        };

        let processor = build_processor(
            &self.processor_config,
            self.per_table_chunk_sizes.clone(),
            self.deprecated_tables,
            self.db_pool.clone(),
            maybe_gap_detector_sender,
        );

        let gap_detector = if is_parquet_processor {
            GapDetector::ParquetFileGapDetector(Arc::new(Mutex::new(
                ParquetFileGapDetectorInner::new(starting_version),
            )))
        } else {
            GapDetector::DefaultGapDetector(DefaultGapDetector::new(starting_version))
        };
        let gap_detector_clone = gap_detector.clone();

        tokio::spawn(async move {
            create_gap_detector_status_tracker_loop(
                gap_detector_clone,
                gap_detector_receiver,
                processor,
                gap_detection_batch_size,
            )
            .await;
        });

        // This is the consumer side of the channel. These are the major states:
        // 1. We're backfilling so we should expect many concurrent threads to process transactions
        // 2. We're caught up so we should expect a single thread to process transactions
        // 3. We have received either an empty batch or a batch with a gap. We should panic.
        // 4. We have not received anything in X seconds, we should panic.
        // 5. If it's the wrong chain, panic.

        info!(
            processor_name = processor_name,
            service_type = PROCESSOR_SERVICE_TYPE,
            stream_address = self.indexer_grpc_data_service_address.as_str(),
            concurrent_tasks,
            "[Parser] Spawning concurrent parallel processor tasks",
        );

        let mut processor_tasks = vec![fetcher_task];
        for task_index in 0..concurrent_tasks {
            let join_handle: JoinHandle<()> = self
                .launch_processor_task(
                    task_index,
                    receiver.clone(),
                    gap_detector_sender.clone(),
                    gap_detector.clone(),
                )
                .await;
            processor_tasks.push(join_handle);
        }

        info!(
            processor_name = processor_name,
            service_type = PROCESSOR_SERVICE_TYPE,
            stream_address = self.indexer_grpc_data_service_address.as_str(),
            concurrent_tasks,
            "[Parser] Processor tasks spawned",
        );

        // Await the processor tasks: this is forever
        futures::future::try_join_all(processor_tasks)
            .await
            .expect("[Processor] Processor tasks have died");
    }

    async fn launch_processor_task(
        &self,
        task_index: usize,
        receiver: kanal::AsyncReceiver<TransactionsPBResponse>,
        gap_detector_sender: AsyncSender<ProcessingResult>,
        mut gap_detector: GapDetector,
    ) -> JoinHandle<()> {
        let processor_name = self.processor_config.name();
        let stream_address = self.indexer_grpc_data_service_address.to_string();
        let receiver_clone = receiver.clone();
        let auth_token = self.auth_token.clone();

        // Build the processor based on the config.
        let processor = if self.processor_config.is_parquet_processor() {
            build_processor(
                &self.processor_config,
                self.per_table_chunk_sizes.clone(),
                self.deprecated_tables,
                self.db_pool.clone(),
                Some(gap_detector_sender.clone()),
            )
        } else {
            build_processor(
                &self.processor_config,
                self.per_table_chunk_sizes.clone(),
                self.deprecated_tables,
                self.db_pool.clone(),
                None,
            )
        };

        let concurrent_tasks = self.number_concurrent_processing_tasks;

        let chain_id = self
            .grpc_chain_id
            .expect("GRPC chain ID has not been fetched yet!");

        tokio::spawn(async move {
            let task_index_str = task_index.to_string();
            let step = ProcessorStep::ProcessedBatch.get_step();
            let label = ProcessorStep::ProcessedBatch.get_label();
            let mut ma = MovingAverage::new(3000);

            loop {
                let txn_channel_fetch_latency = std::time::Instant::now();
                match fetch_transactions(
                    processor_name,
                    &stream_address,
                    receiver_clone.clone(),
                    task_index,
                )
                .await
                {
                    // Fetched transactions from channel
                    Ok(transactions_pb) => {
                        let size_in_bytes = transactions_pb.size_in_bytes as f64;
                        let first_txn_version = transactions_pb
                            .transactions
                            .first()
                            .map(|t| t.version)
                            .unwrap_or_default();
                        let batch_first_txn_version = transactions_pb.start_version;
                        let last_txn_version = transactions_pb
                            .transactions
                            .last()
                            .map(|t| t.version)
                            .unwrap_or_default();
                        let batch_last_txn_version = transactions_pb.end_version;
                        let start_txn_timestamp = transactions_pb.start_txn_timestamp.clone();
                        let end_txn_timestamp = transactions_pb.end_txn_timestamp.clone();

                        let start_txn_timestamp_unix = start_txn_timestamp
                            .as_ref()
                            .map(timestamp_to_unixtime)
                            .unwrap_or_default();
                        let start_txn_timestamp_iso = start_txn_timestamp
                            .as_ref()
                            .map(timestamp_to_iso)
                            .unwrap_or_default();
                        let end_txn_timestamp_iso = end_txn_timestamp
                            .as_ref()
                            .map(timestamp_to_iso)
                            .unwrap_or_default();

                        let txn_channel_fetch_latency_sec =
                            txn_channel_fetch_latency.elapsed().as_secs_f64();

                        debug!(
                            processor_name = processor_name,
                            service_type = PROCESSOR_SERVICE_TYPE,
                            start_version = batch_first_txn_version,
                            end_version = batch_last_txn_version,
                            num_of_transactions =
                                (batch_last_txn_version - batch_first_txn_version) as i64 + 1,
                            size_in_bytes,
                            task_index,
                            duration_in_secs = txn_channel_fetch_latency_sec,
                            tps = (batch_last_txn_version as f64 - batch_first_txn_version as f64)
                                / txn_channel_fetch_latency_sec,
                            bytes_per_sec = size_in_bytes / txn_channel_fetch_latency_sec,
                            "[Parser][T#{}] Successfully fetched transactions from channel.",
                            task_index
                        );

                        // Ensure chain_id has not changed
                        if transactions_pb.chain_id != chain_id {
                            error!(
                                processor_name = processor_name,
                                stream_address = stream_address.as_str(),
                                chain_id = transactions_pb.chain_id,
                                existing_id = chain_id,
                                task_index,
                                "[Parser][T#{}] Stream somehow changed chain id!",
                                task_index
                            );
                            panic!(
                                "[Parser][T#{}] Stream somehow changed chain id!",
                                task_index
                            );
                        }

                        let processing_time = std::time::Instant::now();

                        let res = do_processor(
                            transactions_pb,
                            &processor,
                            chain_id,
                            processor_name,
                            &auth_token,
                            false, // enable_verbose_logging
                        )
                        .await;

                        let processing_result = match res {
                            Ok(versions) => {
                                PROCESSOR_SUCCESSES_COUNT
                                    .with_label_values(&[processor_name])
                                    .inc();
                                versions
                            },
                            Err(e) => {
                                error!(
                                    processor_name = processor_name,
                                    stream_address = stream_address.as_str(),
                                    error = ?e,
                                    task_index,
                                    "[Parser][T#{}] Error processing transactions", task_index
                                );
                                PROCESSOR_ERRORS_COUNT
                                    .with_label_values(&[processor_name])
                                    .inc();
                                panic!(
                                    "[Parser][T#{}] Error processing '{:}' transactions: {:?}",
                                    task_index, processor_name, e
                                );
                            },
                        };

                        match processing_result {
                            ProcessingResult::DefaultProcessingResult(processing_result) => {
                                let processing_time = processing_time.elapsed().as_secs_f64();

                                // We've processed things: do some data and metrics
                                ma.tick_now((last_txn_version - first_txn_version) + 1);
                                let tps = ma.avg().ceil() as u64;

                                let num_processed = (last_txn_version - first_txn_version) + 1;

                                info!(
                                    processor_name = processor_name,
                                    service_type = PROCESSOR_SERVICE_TYPE,
                                    first_txn_version,
                                    batch_first_txn_version,
                                    last_txn_version,
                                    batch_last_txn_version,
                                    start_txn_timestamp_iso,
                                    end_txn_timestamp_iso,
                                    num_of_transactions = num_processed,
                                    concurrent_tasks,
                                    task_index,
                                    size_in_bytes,
                                    processing_duration_in_secs =
                                        processing_result.processing_duration_in_secs,
                                    db_insertion_duration_in_secs =
                                        processing_result.db_insertion_duration_in_secs,
                                    duration_in_secs = processing_time,
                                    tps = tps,
                                    bytes_per_sec = size_in_bytes / processing_time,
                                    step = &step,
                                    "{}",
                                    label,
                                );

                                // TODO: For these three, do an atomic thing, or ideally move to an async metrics collector!
                                GRPC_LATENCY_BY_PROCESSOR_IN_SECS
                                    .with_label_values(&[processor_name, &task_index_str])
                                    .observe(time_diff_since_pb_timestamp_in_secs(
                                        end_txn_timestamp.as_ref().unwrap(),
                                    ));
                                LATEST_PROCESSED_VERSION
                                    .with_label_values(&[
                                        processor_name,
                                        step,
                                        label,
                                        &task_index_str,
                                    ])
                                    .set(last_txn_version as i64);
                                TRANSACTION_UNIX_TIMESTAMP
                                    .with_label_values(&[
                                        processor_name,
                                        step,
                                        label,
                                        &task_index_str,
                                    ])
                                    .set(start_txn_timestamp_unix);

                                // Single batch metrics
                                PROCESSED_BYTES_COUNT
                                    .with_label_values(&[
                                        processor_name,
                                        step,
                                        label,
                                        &task_index_str,
                                    ])
                                    .inc_by(size_in_bytes as u64);
                                NUM_TRANSACTIONS_PROCESSED_COUNT
                                    .with_label_values(&[
                                        processor_name,
                                        step,
                                        label,
                                        &task_index_str,
                                    ])
                                    .inc_by(num_processed);

                                SINGLE_BATCH_PROCESSING_TIME_IN_SECS
                                    .with_label_values(&[processor_name, &task_index_str])
                                    .observe(processing_time);
                                SINGLE_BATCH_PARSING_TIME_IN_SECS
                                    .with_label_values(&[processor_name, &task_index_str])
                                    .observe(processing_result.processing_duration_in_secs);
                                SINGLE_BATCH_DB_INSERTION_TIME_IN_SECS
                                    .with_label_values(&[processor_name, &task_index_str])
                                    .observe(processing_result.db_insertion_duration_in_secs);

                                gap_detector_sender
                                    .send(ProcessingResult::DefaultProcessingResult(
                                        processing_result,
                                    ))
                                    .await
                                    .expect("[Parser] Failed to send versions to gap detector");
                            },
                            ProcessingResult::ParquetProcessingResult(processing_result) => {
                                // we need to pupulate the map here so then we don't have to pass multiple times
                                let parquet_gap_detector = match &mut gap_detector {
                                    GapDetector::ParquetFileGapDetector(gap_detector) => {
                                        gap_detector
                                    },
                                    _ => panic!("Invalid gap detector type"),
                                };

                                let num_processed = (last_txn_version - first_txn_version) + 1;

                                NUM_TRANSACTIONS_PROCESSED_COUNT
                                    .with_label_values(&[
                                        processor_name,
                                        step,
                                        label,
                                        &task_index_str,
                                    ])
                                    .inc_by(num_processed);

                                if let Some(txn_version_to_struct_count) =
                                    processing_result.txn_version_to_struct_count
                                {
                                    let mut detector = parquet_gap_detector.lock().unwrap();
                                    detector.update_struct_map(
                                        txn_version_to_struct_count,
                                        processing_result.start_version,
                                        processing_result.end_version,
                                    );
                                }
                            },
                        }
                    },
                    // Could not fetch transactions from channel. This happens when there are
                    // no more transactions to fetch and the channel is closed.
                    Err(e) => {
                        error!(
                            processor_name = processor_name,
                            stream_address = stream_address.as_str(),
                            error = ?e,
                            task_index,
                            "[Parser][T#{}] Consumer thread exiting fetching loop", task_index
                        );
                        break;
                    },
                }
            }
        })
    }

    // For the normal processor build we just use standard Diesel with the postgres
    // feature enabled (which uses libpq under the hood, hence why we named the feature
    // this way).
    #[cfg(feature = "libpq")]
    async fn run_migrations(&self) {
        use crate::diesel::Connection;
        use diesel::pg::PgConnection;

        info!("Running migrations: {:?}", self.postgres_connection_string);
        let mut conn =
            PgConnection::establish(&self.postgres_connection_string).expect("migrations failed!");
        run_pending_migrations(&mut conn);
    }

    // If the libpq feature isn't enabled, we use diesel async instead. This is used by
    // the CLI for the local testnet, where we cannot tolerate the libpq dependency.
    #[cfg(not(feature = "libpq"))]
    async fn run_migrations(&self) {
        use diesel_async::async_connection_wrapper::AsyncConnectionWrapper;

        info!("Running migrations: {:?}", self.postgres_connection_string);
        let conn = self
            .db_pool
            // We need to use this since AsyncConnectionWrapper doesn't know how to
            // work with a pooled connection.
            .dedicated_connection()
            .await
            .expect("[Parser] Failed to get connection");
        // We use spawn_blocking since run_pending_migrations is a blocking function.
        tokio::task::spawn_blocking(move || {
            // This lets us use the connection like a normal diesel connection. See more:
            // https://docs.rs/diesel-async/latest/diesel_async/async_connection_wrapper/type.AsyncConnectionWrapper.html
            let mut conn: AsyncConnectionWrapper<diesel_async::AsyncPgConnection> =
                AsyncConnectionWrapper::from(conn);
            run_pending_migrations(&mut conn);
        })
        .await
        .expect("[Parser] Failed to run migrations");
    }

    /// Gets the start version for the processor. If not found, start from 0.
    pub async fn get_start_version(&self) -> Result<Option<u64>> {
        let mut conn = self.db_pool.get().await?;

        match ProcessorStatusQuery::get_by_processor(self.processor_config.name(), &mut conn)
            .await?
        {
            Some(status) => Ok(Some(status.last_success_version as u64 + 1)),
            None => Ok(None),
        }
    }

    /// Verify the chain id from GRPC against the database.
    pub async fn check_or_update_chain_id(&self, grpc_chain_id: i64) -> Result<u64> {
        let processor_name = self.processor_config.name();
        info!(
            processor_name = processor_name,
            "[Parser] Checking if chain id is correct"
        );
        let mut conn = self.db_pool.get().await?;

        let maybe_existing_chain_id = LedgerInfo::get(&mut conn).await?.map(|li| li.chain_id);

        match maybe_existing_chain_id {
            Some(chain_id) => {
                anyhow::ensure!(chain_id == grpc_chain_id, "[Parser] Wrong chain detected! Trying to index chain {} now but existing data is for chain {}", grpc_chain_id, chain_id);
                info!(
                    processor_name = processor_name,
                    chain_id = chain_id,
                    "[Parser] Chain id matches! Continue to index...",
                );
                Ok(chain_id as u64)
            },
            None => {
                info!(
                    processor_name = processor_name,
                    chain_id = grpc_chain_id,
                    "[Parser] Adding chain id to db, continue to index..."
                );
                execute_with_better_error_conn(
                    &mut conn,
                    diesel::insert_into(ledger_infos::table)
                        .values(LedgerInfo {
                            chain_id: grpc_chain_id,
                        })
                        .on_conflict_do_nothing(),
                    None,
                )
                .await
                .context("[Parser] Error updating chain_id!")
                .map(|_| grpc_chain_id as u64)
            },
        }
    }
}

async fn fetch_transactions(
    processor_name: &str,
    stream_address: &str,
    receiver: kanal::AsyncReceiver<TransactionsPBResponse>,
    task_index: usize,
) -> Result<TransactionsPBResponse> {
    let pb_channel_fetch_time = std::time::Instant::now();
    let txn_pb_res = receiver.recv().await;
    // Track how much time this task spent waiting for a pb bundle
    PB_CHANNEL_FETCH_WAIT_TIME_SECS
        .with_label_values(&[processor_name, &task_index.to_string()])
        .set(pb_channel_fetch_time.elapsed().as_secs_f64());

    match txn_pb_res {
        Ok(txn_pb) => Ok(txn_pb),
        Err(_e) => {
            error!(
                processor_name = processor_name,
                service_type = PROCESSOR_SERVICE_TYPE,
                stream_address = stream_address,
                "[Parser][T#{}] Consumer thread receiver channel closed.",
                task_index
            );
            Err(anyhow::anyhow!(
                "[Parser][T#{}] Consumer thread receiver channel closed.",
                task_index
            ))
        },
    }
}

pub async fn do_processor(
    transactions_pb: TransactionsPBResponse,
    processor: &Processor,
    db_chain_id: u64,
    processor_name: &str,
    auth_token: &str,
    enable_verbose_logging: bool,
) -> Result<ProcessingResult> {
    // We use the value passed from the `transactions_pb` as it may have been filtered
    let start_version = transactions_pb.start_version;
    let end_version = transactions_pb.end_version;

    // Fake this as it's possible we have filtered out all of the txns in this batch
    if transactions_pb.transactions.is_empty() {
        return Ok(ProcessingResult::DefaultProcessingResult(
            DefaultProcessingResult {
                start_version,
                end_version,
                processing_duration_in_secs: 0.0,
                db_insertion_duration_in_secs: 0.0,
                last_transaction_timestamp: transactions_pb.end_txn_timestamp,
            },
        ));
    }

    let txn_time = transactions_pb.start_txn_timestamp;

    if let Some(ref t) = txn_time {
        PROCESSOR_DATA_RECEIVED_LATENCY_IN_SECS
            .with_label_values(&[auth_token, processor_name])
            .set(time_diff_since_pb_timestamp_in_secs(t));
    }
    PROCESSOR_INVOCATIONS_COUNT
        .with_label_values(&[processor_name])
        .inc();

    if enable_verbose_logging {
        info!(
            processor_name = processor_name,
            service_type = PROCESSOR_SERVICE_TYPE,
            start_version,
            end_version,
            size_in_bytes = transactions_pb.size_in_bytes,
            "[Parser] Started processing one batch of transactions"
        );
    }

    let processed_result = processor
        .process_transactions(
            transactions_pb.transactions,
            start_version,
            end_version,
            Some(db_chain_id),
        )
        .await;

    if let Some(ref t) = txn_time {
        PROCESSOR_DATA_PROCESSED_LATENCY_IN_SECS
            .with_label_values(&[auth_token, processor_name])
            .set(time_diff_since_pb_timestamp_in_secs(t));
    }

    processed_result
}

pub fn build_processor_for_testing(
    processor_config: ProcessorConfig,
    db_pool: ArcDbPool,
) -> Processor {
    let per_table_chunk_sizes = AHashMap::new();
    let deprecated_tables = TableFlags::empty();
    build_processor(
        &processor_config,
        per_table_chunk_sizes,
        deprecated_tables,
        db_pool,
        None,
    )
}

/// Given a config and a db pool, build a concrete instance of a processor.
// As time goes on there might be other things that we need to provide to certain
// processors. As that happens we can revist whether this function (which tends to
// couple processors together based on their args) makes sense.
// TODO: This is not particularly easily extensible; better to refactor to use a trait, and then share one extensible config model (allowing for only one arity)
pub fn build_processor(
    config: &ProcessorConfig,
    per_table_chunk_sizes: AHashMap<String, usize>,
    deprecated_tables: TableFlags,
    db_pool: ArcDbPool,
    gap_detector_sender: Option<AsyncSender<ProcessingResult>>, // Parquet only
) -> Processor {
    match config {
        ProcessorConfig::AccountTransactionsProcessor => Processor::from(
            AccountTransactionsProcessor::new(db_pool, per_table_chunk_sizes),
        ),
        ProcessorConfig::AnsProcessor(config) => Processor::from(AnsProcessor::new(
            db_pool,
            config.clone(),
            per_table_chunk_sizes,
            deprecated_tables,
        )),
        ProcessorConfig::DefaultProcessor => Processor::from(DefaultProcessor::new(
            db_pool,
            per_table_chunk_sizes,
            deprecated_tables,
        )),
        ProcessorConfig::EventsProcessor => {
            Processor::from(EventsProcessor::new(db_pool, per_table_chunk_sizes))
        },
        ProcessorConfig::FungibleAssetProcessor => Processor::from(FungibleAssetProcessor::new(
            db_pool,
            per_table_chunk_sizes,
            deprecated_tables,
        )),
        ProcessorConfig::MonitoringProcessor => Processor::from(MonitoringProcessor::new(db_pool)),
        ProcessorConfig::NftMetadataProcessor(config) => {
            Processor::from(NftMetadataProcessor::new(db_pool, config.clone()))
        },
        ProcessorConfig::ObjectsProcessor(config) => Processor::from(ObjectsProcessor::new(
            db_pool,
            config.clone(),
            per_table_chunk_sizes,
            deprecated_tables,
        )),
        ProcessorConfig::StakeProcessor(config) => Processor::from(StakeProcessor::new(
            db_pool,
            config.clone(),
            per_table_chunk_sizes,
        )),
        ProcessorConfig::TokenV2Processor(config) => Processor::from(TokenV2Processor::new(
            db_pool,
            config.clone(),
            per_table_chunk_sizes,
            deprecated_tables,
        )),
        ProcessorConfig::TransactionMetadataProcessor => Processor::from(
            TransactionMetadataProcessor::new(db_pool, per_table_chunk_sizes),
        ),
        ProcessorConfig::UserTransactionProcessor => Processor::from(
            UserTransactionProcessor::new(db_pool, per_table_chunk_sizes, deprecated_tables),
        ),
        ProcessorConfig::ParquetDefaultProcessor(config) => {
            Processor::from(ParquetDefaultProcessor::new(
                db_pool,
                config.clone(),
                gap_detector_sender.expect("Parquet processor requires a gap detector sender"),
            ))
        },
        ProcessorConfig::ParquetFungibleAssetProcessor(config) => {
            Processor::from(ParquetFungibleAssetProcessor::new(
                db_pool,
                config.clone(),
                gap_detector_sender.expect("Parquet processor requires a gap detector sender"),
            ))
        },
        ProcessorConfig::ParquetTransactionMetadataProcessor(config) => {
            Processor::from(ParquetTransactionMetadataProcessor::new(
                db_pool,
                config.clone(),
                gap_detector_sender.expect("Parquet processor requires a gap detector sender"),
            ))
        },
        ProcessorConfig::ParquetTokenV2Processor(config) => {
            Processor::from(ParquetTokenV2Processor::new(
                db_pool,
                config.clone(),
                gap_detector_sender.expect("Parquet processor requires a gap detector sender"),
            ))
        },
        ProcessorConfig::ParquetEventsProcessor(config) => {
            Processor::from(ParquetEventsProcessor::new(
                db_pool,
                config.clone(),
                gap_detector_sender.expect("Parquet processor requires a gap detector sender"),
            ))
        },
        ProcessorConfig::ParquetAnsProcessor(config) => Processor::from(ParquetAnsProcessor::new(
            db_pool,
            config.clone(),
            gap_detector_sender.expect("Parquet processor requires a gap detector sender"),
        )),
        ProcessorConfig::ParquetFungibleAssetActivitiesProcessor(config) => {
            Processor::from(ParquetFungibleAssetActivitiesProcessor::new(
                db_pool,
                config.clone(),
                gap_detector_sender.expect("Parquet processor requires a gap detector sender"),
            ))
        },
        ProcessorConfig::ParquetUserTransactionsProcessor(config) => {
            Processor::from(ParquetUserTransactionsProcessor::new(
                db_pool,
                config.clone(),
                gap_detector_sender.expect("Parquet processor requires a gap detector sender"),
            ))
        },
    }
}<|MERGE_RESOLUTION|>--- conflicted
+++ resolved
@@ -111,15 +111,12 @@
 
         // User transaction
         const SIGNATURES = 1 << 23;
-
-<<<<<<< HEAD
-        // Events
-        const EVENTS = 1 << 24;
-=======
         // More tables
         const CURRENT_TABLE_ITEMS = 1 << 24;
         const BLOCK_METADATA_TRANSACTIONS = 1 << 25;
->>>>>>> 3c629131
+        
+        // Events
+        const EVENTS = 1 << 24;
     }
 }
 
