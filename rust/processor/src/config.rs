--- conflicted
+++ resolved
@@ -115,11 +115,8 @@
             self.per_table_chunk_sizes.clone(),
             self.enable_verbose_logging,
             self.transaction_filter.clone(),
-<<<<<<< HEAD
+            self.grpc_response_item_timeout_in_secs,
             gcs_client,
-=======
-            self.grpc_response_item_timeout_in_secs,
->>>>>>> 3551f406
         )
         .await
         .context("Failed to build worker")?;
