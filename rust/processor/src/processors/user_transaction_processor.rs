// Copyright © Aptos Foundation
// SPDX-License-Identifier: Apache-2.0

use super::{ProcessingResult, ProcessorName, ProcessorTrait};
use crate::{
    models::user_transactions_models::{
        signatures::Signature, user_transactions::UserTransactionModel,
    },
    schema,
    utils::database::{
        clean_data_for_db, execute_with_better_error, get_chunks, MyDbConnection, PgDbPool,
        PgPoolConnection,
    },
};
use anyhow::bail;
use aptos_protos::transaction::v1::{transaction::TxnData, Transaction};
use async_trait::async_trait;
use diesel::{pg::upsert::excluded, result::Error, ExpressionMethods};
use field_count::FieldCount;
use std::fmt::Debug;
use tracing::error;

pub struct UserTransactionProcessor {
    connection_pool: PgDbPool,
}

impl UserTransactionProcessor {
    pub fn new(connection_pool: PgDbPool) -> Self {
        Self { connection_pool }
    }
}

impl Debug for UserTransactionProcessor {
    fn fmt(&self, f: &mut std::fmt::Formatter<'_>) -> std::fmt::Result {
        let state = &self.connection_pool.state();
        write!(
            f,
            "UserTransactionProcessor {{ connections: {:?}  idle_connections: {:?} }}",
            state.connections, state.idle_connections
        )
    }
}

async fn insert_to_db_impl(
    conn: &mut MyDbConnection,
    user_transactions: &[UserTransactionModel],
    signatures: &[Signature],
) -> Result<(), diesel::result::Error> {
    insert_user_transactions(conn, user_transactions).await?;
    insert_signatures(conn, signatures).await?;
    Ok(())
}

pub async fn insert_user_transactions_to_db(
    conn: &mut PgPoolConnection<'_>,
    name: &'static str,
    start_version: u64,
    end_version: u64,
    user_transactions: Vec<UserTransactionModel>,
    signatures: Vec<Signature>,
) -> Result<(), diesel::result::Error> {
    tracing::trace!(
        name = name,
        start_version = start_version,
        end_version = end_version,
        "Inserting to db",
    );
    match conn
        .build_transaction()
        .read_write()
        .run::<_, Error, _>(|pg_conn| {
            Box::pin(insert_to_db_impl(pg_conn, &user_transactions, &signatures))
        })
        .await
    {
        Ok(_) => Ok(()),
        Err(_) => {
            let user_transactions = clean_data_for_db(user_transactions, true);
            let signatures = clean_data_for_db(signatures, true);

            conn.build_transaction()
                .read_write()
                .run::<_, Error, _>(|pg_conn| {
                    Box::pin(async move {
                        insert_to_db_impl(pg_conn, &user_transactions, &signatures).await
                    })
                })
                .await
        },
    }
}

async fn insert_user_transactions(
    conn: &mut MyDbConnection,
    items_to_insert: &[UserTransactionModel],
) -> Result<(), diesel::result::Error> {
    use schema::user_transactions::dsl::*;
    let chunks = get_chunks(items_to_insert.len(), UserTransactionModel::field_count());
    for (start_ind, end_ind) in chunks {
        execute_with_better_error(
            conn,
            diesel::insert_into(schema::user_transactions::table)
                .values(&items_to_insert[start_ind..end_ind])
                .on_conflict(version)
                .do_update()
                .set((
                    expiration_timestamp_secs.eq(excluded(expiration_timestamp_secs)),
                    inserted_at.eq(excluded(inserted_at)),
                )),
            None,
        )
        .await?;
    }
    Ok(())
}

async fn insert_signatures(
    conn: &mut MyDbConnection,
    items_to_insert: &[Signature],
) -> Result<(), diesel::result::Error> {
    use schema::signatures::dsl::*;
    let chunks = get_chunks(items_to_insert.len(), Signature::field_count());
    for (start_ind, end_ind) in chunks {
        execute_with_better_error(
            conn,
            diesel::insert_into(schema::signatures::table)
                .values(&items_to_insert[start_ind..end_ind])
                .on_conflict((
                    transaction_version,
                    multi_agent_index,
                    multi_sig_index,
                    is_sender_primary,
                ))
                .do_nothing(),
            None,
        )
        .await?;
    }
    Ok(())
}

#[async_trait]
impl ProcessorTrait for UserTransactionProcessor {
    fn name(&self) -> &'static str {
        ProcessorName::UserTransactionProcessor.into()
    }

    async fn process_transactions(
        &self,
        transactions: Vec<Transaction>,
        start_version: u64,
        end_version: u64,
        _: Option<u64>,
    ) -> anyhow::Result<ProcessingResult> {
        let processing_start = std::time::Instant::now();
        let mut conn = self.get_conn().await;
        let mut signatures = vec![];
        let mut user_transactions = vec![];
        for txn in transactions {
            let txn_version = txn.version as i64;
            let block_height = txn.block_height as i64;
            let txn_data = txn.txn_data.as_ref().expect("Txn Data doesn't exit!");
            if let TxnData::User(inner) = txn_data {
                let (user_transaction, sigs) = UserTransactionModel::from_transaction(
                    inner,
                    &txn.timestamp.unwrap(),
                    block_height,
                    txn.epoch as i64,
                    txn_version,
                );
                signatures.extend(sigs);
                user_transactions.push(user_transaction);
            }
        }
<<<<<<< HEAD
        let tx_result = insert_user_transactions_to_db(
=======

        let processing_duration_in_secs = processing_start.elapsed().as_secs_f64();
        let db_insertion_start = std::time::Instant::now();

        let tx_result = insert_to_db(
>>>>>>> 6406cc2b
            &mut conn,
            self.name(),
            start_version,
            end_version,
            user_transactions,
            signatures,
        )
        .await;
        let db_insertion_duration_in_secs = db_insertion_start.elapsed().as_secs_f64();
        match tx_result {
            Ok(_) => Ok(ProcessingResult {
                start_version,
                end_version,
                processing_duration_in_secs,
                db_insertion_duration_in_secs,
            }),
            Err(e) => {
                error!(
                    start_version = start_version,
                    end_version = end_version,
                    processor_name = self.name(),
                    error = ?e,
                    "[Parser] Error inserting transactions to db",
                );
                bail!(e)
            },
        }
    }

    fn connection_pool(&self) -> &PgDbPool {
        &self.connection_pool
    }
}<|MERGE_RESOLUTION|>--- conflicted
+++ resolved
@@ -172,15 +172,7 @@
                 user_transactions.push(user_transaction);
             }
         }
-<<<<<<< HEAD
         let tx_result = insert_user_transactions_to_db(
-=======
-
-        let processing_duration_in_secs = processing_start.elapsed().as_secs_f64();
-        let db_insertion_start = std::time::Instant::now();
-
-        let tx_result = insert_to_db(
->>>>>>> 6406cc2b
             &mut conn,
             self.name(),
             start_version,
