#[allow(clippy::needless_return)]
#[cfg(test)]
mod tests {

    use crate::{
        diff_test_helper::{
            ans_processor::load_data as load_ans_data,
            default_processor::load_data as load_default_data,
            event_processor::load_data as load_event_data,
            fungible_asset_processor::load_data as load_fungible_asset_data,
            objects_processor::load_data as load_object_data,
            stake_processor::load_data as load_stake_data,
            user_transaction_processor::load_data as load_ut_data,
        },
        diff_tests::{
            get_expected_imported_mainnet_txns, get_expected_imported_testnet_txns,
            remove_inserted_at, remove_transaction_timestamp,
        },
        DiffTest, TestContext, TestProcessorConfig, TestType,
    };
    use aptos_indexer_test_transactions::{ALL_IMPORTED_MAINNET_TXNS, ALL_IMPORTED_TESTNET_TXNS};
    use aptos_indexer_testing_framework::{
        cli_parser::get_test_config, sdk_test_context::generate_output_file,
    };
    use assert_json_diff::assert_json_eq;
    use diesel::pg::PgConnection;
    use processor::processors::{
        ans_processor::AnsProcessorConfig, objects_processor::ObjectsProcessorConfig,
        stake_processor::StakeProcessorConfig,
    };
    use std::fs;

    const DEFAULT_OUTPUT_FOLDER: &str = "expected_db_output_files";

    #[tokio::test]
    async fn test_all_testnet_txns_schema_output_for_all_processors() {
        let (generate_output_flag, custom_output_path) = get_test_config();
        let output_path = custom_output_path
            .unwrap_or_else(|| DEFAULT_OUTPUT_FOLDER.to_string() + "/imported_testnet_txns");

        let processor_configs = get_processor_configs();
        let test_context = TestContext::new(ALL_IMPORTED_TESTNET_TXNS).await.unwrap();

        run_processor_tests(
            processor_configs,
            &test_context,
            generate_output_flag,
            output_path,
            false,
            get_expected_imported_testnet_txns,
        )
        .await;
    }

    #[tokio::test]
    async fn test_all_mainnet_txns_schema_output_for_all_processors() {
        let (generate_output_flag, custom_output_path) = get_test_config();
        let output_path = custom_output_path
            .unwrap_or_else(|| DEFAULT_OUTPUT_FOLDER.to_string() + "/imported_mainnet_txns");

        let processor_configs = get_processor_configs();
        let test_context = TestContext::new(ALL_IMPORTED_MAINNET_TXNS).await.unwrap();
        run_processor_tests(
            processor_configs,
            &test_context,
            generate_output_flag,
            output_path,
            false,
            get_expected_imported_mainnet_txns,
        )
        .await;
    }

    // Helper function to reduce duplicate code for running tests on all processors
    async fn run_processor_tests(
        processor_configs: Vec<TestProcessorConfig>,
        test_context: &TestContext,
        generate_output_flag: bool,
        output_path: String,
        _scripted: bool,
        get_expected_json_path_fn: fn(&str, &str, &str) -> String,
    ) {
        for processor_config in processor_configs {
            let processor_name = processor_config.config.name();
            let test_type = TestType::Diff(DiffTest);
            let output_path = output_path.clone();

            let db_values_fn = match processor_name {
                "events_processor" => load_event_data,
                "fungible_asset_processor" => load_fungible_asset_data,
                "ans_processor" => load_ans_data,
                "default_processor" => load_default_data,
                "objects_processor" => load_object_data,
                "stake_processor" => load_stake_data,
                "user_transaction_processor" => load_ut_data,
                _ => panic!("Unknown processor: {}", processor_name),
            };

            test_context
                    .run(
                        processor_config,
                        test_type,
                        move |conn: &mut PgConnection, txn_version: &str| {

                            let mut db_values = match db_values_fn(conn, vec![txn_version.parse::<i64>().unwrap()]) {
                                Ok(db_data) => db_data,
                                Err(e) => {
                                    eprintln!(
                                        "[ERROR] Failed to load data for processor {} and transaction version {}: {}",
                                        processor_name, txn_version, e
                                    );
                                    return Err(e);
                                },
                            };

                            // Iterate over each table in the map and validate its data
                            for (table_name, db_value) in db_values.iter_mut() {
                                if generate_output_flag {
                                    println!("[TEST] Generating output files for all tables.");
                                    remove_inserted_at(db_value);
                                    // Iterate over each table's data in the HashMap and generate an output file
                                    generate_output_file(
                                        processor_name,
                                        table_name,
                                        txn_version,
                                        db_value,
                                        output_path.clone(),
                                        None,
                                    )?;
                                }

                                // Generate the expected JSON file path for each table
                                let expected_file_path = &get_expected_json_path_fn(processor_name, txn_version, table_name);

                                // Read and parse the expected JSON file for the current table
                                let mut expected_json = match read_and_parse_json(expected_file_path) {
                                    Ok(json) => json,
                                    Err(e) => {
                                        eprintln!(
                                            "[ERROR] Error handling JSON for processor {} table {} and transaction version {}: {}",
                                            processor_name, table_name, txn_version, e
                                        );
                                        panic!("Failed to read and parse JSON for table: {}", table_name);
                                    },
                                };

                                // TODO: Clean up non-deterministic fields (e.g., timestamps, `inserted_at`)
                                remove_inserted_at(db_value);
                                remove_transaction_timestamp(db_value);
                                remove_inserted_at(&mut expected_json);
                                remove_transaction_timestamp(&mut expected_json);
                                // Validate the actual vs expected JSON for the current table
                                println!( "[TEST] Validating JSON for processor {} table {} and transaction version {}", processor_name, table_name, txn_version);
                                println!("DB Value: {:?}", db_value);
                                println!("Expected JSON: {:?}", expected_json);
                                assert_json_eq!(db_value, expected_json);
                            }

                            Ok(())
                        },
                    )
                    .await
                    .unwrap();
        }
    }

    // Helper function to read and parse JSON files
    fn read_and_parse_json(path: &str) -> anyhow::Result<serde_json::Value> {
        match fs::read_to_string(path) {
            Ok(content) => match serde_json::from_str::<serde_json::Value>(&content) {
                Ok(json) => Ok(json),
                Err(e) => {
                    eprintln!("[ERROR] Failed to parse JSON at {}: {}", path, e);
                    Err(anyhow::anyhow!("Failed to parse JSON: {}", e))
                },
            },
            Err(e) => {
                eprintln!("[ERROR] Failed to read file at {}: {}", path, e);
                Err(anyhow::anyhow!("Failed to read file: {}", e))
            },
        }
    }

    fn get_processor_configs() -> Vec<TestProcessorConfig> {
        vec![
            TestProcessorConfig {
                config: processor::processors::ProcessorConfig::EventsProcessor,
            },
            TestProcessorConfig {
                config: processor::processors::ProcessorConfig::FungibleAssetProcessor,
            },
            TestProcessorConfig {
<<<<<<< HEAD
=======
                config: processor::processors::ProcessorConfig::DefaultProcessor,
            },
            TestProcessorConfig {
>>>>>>> 921b1e5e
                config: processor::processors::ProcessorConfig::AnsProcessor(AnsProcessorConfig {
                    ans_v1_primary_names_table_handle: "ans_v1_primary_names".to_string(),
                    ans_v1_name_records_table_handle: "ans_v1_secondary_names".to_string(),
                    ans_v2_contract_address: "ans_v1_primary_addresses".to_string(),
                }),
            },
            TestProcessorConfig {
                config: processor::processors::ProcessorConfig::ObjectsProcessor(
                    ObjectsProcessorConfig {
                        query_retries: 3,
                        query_retry_delay_ms: 1000,
                    },
                ),
            },
            TestProcessorConfig {
                config: processor::processors::ProcessorConfig::StakeProcessor(
                    StakeProcessorConfig {
                        query_retries: 3,
                        query_retry_delay_ms: 1000,
                    },
                ),
            },
            TestProcessorConfig {
                config: processor::processors::ProcessorConfig::UserTransactionProcessor,
            },
        ]
    }
}<|MERGE_RESOLUTION|>--- conflicted
+++ resolved
@@ -190,12 +190,9 @@
                 config: processor::processors::ProcessorConfig::FungibleAssetProcessor,
             },
             TestProcessorConfig {
-<<<<<<< HEAD
-=======
                 config: processor::processors::ProcessorConfig::DefaultProcessor,
             },
             TestProcessorConfig {
->>>>>>> 921b1e5e
                 config: processor::processors::ProcessorConfig::AnsProcessor(AnsProcessorConfig {
                     ans_v1_primary_names_table_handle: "ans_v1_primary_names".to_string(),
                     ans_v1_name_records_table_handle: "ans_v1_secondary_names".to_string(),
