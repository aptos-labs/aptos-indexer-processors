[workspace]
resolver = "2"

members = [
    "aptos-indexer-protos",
    "moving-average",
    "post-processor",
    "processor",
    "server-framework",
]

[workspace.package]
authors = ["Aptos Labs <opensource@aptoslabs.com>"]
edition = "2021"
homepage = "https://aptoslabs.com"
license = "Apache-2.0"
publish = false
repository = "https://github.com/aptos-labs/aptos-indexer-processors"
rust-version = "1.70"

[workspace.dependencies]
aptos-indexer-protos = { path = "aptos-indexer-protos" }
processor = { path = "processor" }
server-framework = { path = "server-framework" }
aptos-moving-average = { path = "moving-average" }
anyhow = "1.0.62"
async-trait = "0.1.53"
backtrace = "0.3.58"
base64 = "0.13.0"
bcs = { git = "https://github.com/aptos-labs/bcs.git", rev = "d31fab9d81748e2594be5cd5cdf845786a30562d" }
bigdecimal = { version = "0.3.0", features = ["serde"] }
chrono = { version = "0.4.19", features = ["clock", "serde"] }
clap = { version = "4.3.5", features = ["derive", "unstable-styles"] }
diesel = { version = "2.1.0", features = [
    "chrono",
    "postgres",
    "r2d2",
    "numeric",
    "serde_json",
] }
diesel_migrations = { version = "2.1.0", features = ["postgres"] }
field_count = "0.1.1"
futures = "0.3.24" # Previously futures v0.3.23 caused some consensus network_tests to fail. We now pin the dependency to v0.3.24.
futures-util = "0.3.21"
cloud-storage = { version = "0.11.1", features = ["global-client"] }
<<<<<<< HEAD
google-cloud-googleapis = "0.10.0"
google-cloud-pubsub = "0.18.0"
=======
google-cloud-googleapis = { version = "0.11.0", features = ["pubsub", "spanner"] }
google-cloud-pubsub = "0.20.0"
>>>>>>> 2538c2bf
google-cloud-spanner = "0.23.0"
hex = "0.4.3"
once_cell = "1.10.0"
pbjson = "0.5.1"
prometheus = { version = "0.13.0", default-features = false }
prost = "0.11.9"
prost-types = "0.11.9"
regex = "1.5.5"
reqwest = { version = "0.11.20", features = [
    "blocking",
    "cookies",
    "json",
    "stream",
] }
serde = { version = "1.0.137", features = ["derive", "rc"] }
serde_json = { version = "1.0.81", features = ["preserve_order"] }
serde_yaml = "0.8.24"
sha2 = "0.9.3"
sha3 = "0.9.1"
tempfile = "3.3.0"
time = "0.3.28"
toml = "0.7.4"
tracing-subscriber = { version = "0.3.17", features = ["json", "env-filter"] }
tokio = { version = "1.21.0", features = ["full"] }
tonic = { version = "0.9.2", features = [
    "tls",
    "tls-roots",
    "transport",
    "prost",
    "gzip",
    "codegen",
] }
tracing = "0.1.34"
unescape = "0.1.0"
warp = { version = "0.3.5", features = ["tls"] }<|MERGE_RESOLUTION|>--- conflicted
+++ resolved
@@ -43,13 +43,8 @@
 futures = "0.3.24" # Previously futures v0.3.23 caused some consensus network_tests to fail. We now pin the dependency to v0.3.24.
 futures-util = "0.3.21"
 cloud-storage = { version = "0.11.1", features = ["global-client"] }
-<<<<<<< HEAD
-google-cloud-googleapis = "0.10.0"
-google-cloud-pubsub = "0.18.0"
-=======
 google-cloud-googleapis = { version = "0.11.0", features = ["pubsub", "spanner"] }
 google-cloud-pubsub = "0.20.0"
->>>>>>> 2538c2bf
 google-cloud-spanner = "0.23.0"
 hex = "0.4.3"
 once_cell = "1.10.0"
