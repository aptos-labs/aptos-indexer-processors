use crate::{
    config::db_config::DbConfig,
    steps::common::{
        gcs_uploader::{create_new_writer, GCSUploader},
        parquet_buffer_step::ParquetBufferStep,
    },
    utils::database::{new_db_pool, ArcDbPool},
};
use aptos_indexer_processor_sdk::utils::errors::ProcessorError;
<<<<<<< HEAD
use processor::db::{
    parquet::models::default_models::{
=======
use async_trait::async_trait;
use enum_dispatch::enum_dispatch;
use google_cloud_storage::client::{Client as GCSClient, ClientConfig as GcsClientConfig};
use parquet::schema::types::Type;
use processor::{
    db::parquet::models::default_models::{
>>>>>>> 8f2df33f
        parquet_move_modules::MoveModule, parquet_move_resources::MoveResource,
        parquet_move_tables::TableItem, parquet_transactions::Transaction as ParquetTransaction,
        parquet_write_set_changes::WriteSetChangeModel,
    },
<<<<<<< HEAD
    postgres::models::events_models::parquet_events::Event,
=======
    worker::TableFlags,
>>>>>>> 8f2df33f
};
#[allow(unused_imports)]
use serde::{Deserialize, Serialize};
use std::{
    collections::{HashMap, HashSet},
    sync::Arc,
    time::Duration,
};
use strum::{Display, EnumIter};

pub mod parquet_default_processor;
pub mod parquet_events_processor;

const GOOGLE_APPLICATION_CREDENTIALS: &str = "GOOGLE_APPLICATION_CREDENTIALS";

/// Enum representing the different types of Parquet files that can be processed.
#[derive(Debug, Clone, Copy, Eq, Hash, PartialEq, Display, EnumIter)]
#[strum(serialize_all = "snake_case")]
#[cfg_attr(
    test,
    derive(strum::EnumDiscriminants),
    strum_discriminants(
        derive(
            strum::EnumVariantNames,
            Deserialize,
            Serialize,
            strum::IntoStaticStr,
            strum::Display,
            clap::ValueEnum
        ),
        name(ParquetTypeName),
        strum(serialize_all = "snake_case")
    )
)]
pub enum ParquetTypeEnum {
    MoveResource,
    WriteSetChange,
    Transaction,
    TableItem,
    MoveModule,
    Event,
}

/// Trait for handling various Parquet types.
#[async_trait]
#[enum_dispatch]
pub trait ParquetTypeTrait: std::fmt::Debug + Send + Sync {
    fn parquet_type(&self) -> ParquetTypeEnum;
    fn calculate_size(&self) -> usize;

    async fn upload_to_gcs(
        &self,
        uploader: &mut GCSUploader,
        parquet_type: ParquetTypeEnum,
        table_name: &str,
    ) -> anyhow::Result<()>;
}

/// Macro for implementing ParquetTypeTrait for multiple types.
macro_rules! impl_parquet_trait {
    ($type:ty, $enum_variant:expr) => {
        #[async_trait]
        impl ParquetTypeTrait for Vec<$type> {
            fn parquet_type(&self) -> ParquetTypeEnum {
                $enum_variant
            }

            fn calculate_size(&self) -> usize {
                allocative::size_of_unique(self)
            }

            async fn upload_to_gcs(
                &self,
                uploader: &mut GCSUploader,
                parquet_type: ParquetTypeEnum,
                table_name: &str,
            ) -> anyhow::Result<()> {
                uploader
                    .upload_generic(self, parquet_type, table_name)
                    .await
            }
        }
    };
}

// Apply macro to supported types
impl_parquet_trait!(MoveResource, ParquetTypeEnum::MoveResource);
impl_parquet_trait!(WriteSetChangeModel, ParquetTypeEnum::WriteSetChange);
impl_parquet_trait!(ParquetTransaction, ParquetTypeEnum::Transaction);
impl_parquet_trait!(TableItem, ParquetTypeEnum::TableItem);
impl_parquet_trait!(MoveModule, ParquetTypeEnum::MoveModule);

#[derive(Debug, Clone)]
#[enum_dispatch(ParquetTypeTrait)]
pub enum ParquetTypeStructs {
    MoveResource(Vec<MoveResource>),
    WriteSetChange(Vec<WriteSetChangeModel>),
    Transaction(Vec<ParquetTransaction>),
    TableItem(Vec<TableItem>),
    MoveModule(Vec<MoveModule>),
    Event(Vec<Event>),
}

impl ParquetTypeStructs {
    pub fn default_for_type(parquet_type: &ParquetTypeEnum) -> Self {
        match parquet_type {
            ParquetTypeEnum::MoveResource => ParquetTypeStructs::MoveResource(Vec::new()),
            ParquetTypeEnum::WriteSetChange => ParquetTypeStructs::WriteSetChange(Vec::new()),
            ParquetTypeEnum::Transaction => ParquetTypeStructs::Transaction(Vec::new()),
            ParquetTypeEnum::TableItem => ParquetTypeStructs::TableItem(Vec::new()),
            ParquetTypeEnum::MoveModule => ParquetTypeStructs::MoveModule(Vec::new()),
            ParquetTypeEnum::Event => ParquetTypeStructs::Event(Vec::new()),
        }
    }

<<<<<<< HEAD
    pub fn get_table_name(&self) -> &'static str {
        match self {
            ParquetTypeStructs::MoveResource(_) => "move_resources",
            ParquetTypeStructs::WriteSetChange(_) => "write_set_changes",
            ParquetTypeStructs::Transaction(_) => "transactions",
            ParquetTypeStructs::TableItem(_) => "table_items",
            ParquetTypeStructs::MoveModule(_) => "move_modules",
            ParquetTypeStructs::Event(_) => "events",
        }
    }

    pub fn calculate_size(&self) -> usize {
        match self {
            ParquetTypeStructs::MoveResource(data) => allocative::size_of_unique(data),
            ParquetTypeStructs::WriteSetChange(data) => allocative::size_of_unique(data),
            ParquetTypeStructs::Transaction(data) => allocative::size_of_unique(data),
            ParquetTypeStructs::TableItem(data) => allocative::size_of_unique(data),
            ParquetTypeStructs::MoveModule(data) => allocative::size_of_unique(data),
            ParquetTypeStructs::Event(data) => allocative::size_of_unique(data),
=======
    pub fn append(&mut self, other: ParquetTypeStructs) -> Result<(), ProcessorError> {
        macro_rules! handle_append {
            ($self_data:expr, $other_data:expr) => {{
                $self_data.extend($other_data);
                Ok(())
            }};
>>>>>>> 8f2df33f
        }

        match (self, other) {
            (
                ParquetTypeStructs::MoveResource(self_data),
                ParquetTypeStructs::MoveResource(other_data),
            ) => {
                handle_append!(self_data, other_data)
            },
            (
                ParquetTypeStructs::WriteSetChange(self_data),
                ParquetTypeStructs::WriteSetChange(other_data),
            ) => {
                handle_append!(self_data, other_data)
            },
            (
                ParquetTypeStructs::Transaction(self_data),
                ParquetTypeStructs::Transaction(other_data),
            ) => {
                handle_append!(self_data, other_data)
            },
            (
                ParquetTypeStructs::TableItem(self_data),
                ParquetTypeStructs::TableItem(other_data),
            ) => {
                handle_append!(self_data, other_data)
            },
            (
                ParquetTypeStructs::MoveModule(self_data),
                ParquetTypeStructs::MoveModule(other_data),
            ) => {
                handle_append!(self_data, other_data)
            },
            _ => Err(ProcessorError::ProcessError {
                message: "Mismatched buffer types in append operation".to_string(),
            }),
        }
    }
}

async fn initialize_gcs_client(credentials: Option<String>) -> Arc<GCSClient> {
    if let Some(credentials) = credentials {
        std::env::set_var(GOOGLE_APPLICATION_CREDENTIALS, credentials);
    }

    let gcs_config = GcsClientConfig::default()
        .with_auth()
        .await
        .expect("Failed to create GCS client config");

    Arc::new(GCSClient::new(gcs_config))
}

/// Initializes the database connection pool.
async fn initialize_database_pool(config: &DbConfig) -> anyhow::Result<ArcDbPool> {
    match config {
        DbConfig::ParquetConfig(ref parquet_config) => {
            let conn_pool = new_db_pool(
                &parquet_config.connection_string,
                Some(parquet_config.db_pool_size),
            )
            .await
            .map_err(|e| {
                anyhow::anyhow!(
                    "Failed to create connection pool for ParquetConfig: {:?}",
                    e
                )
            })?;

            Ok(conn_pool)
        },
        _ => Err(anyhow::anyhow!("Invalid db config for Parquet Processor")),
    }
}

/// Initializes the Parquet buffer step.
async fn initialize_parquet_buffer_step(
    gcs_client: Arc<GCSClient>,
    parquet_type_to_schemas: HashMap<ParquetTypeEnum, Arc<Type>>,
    upload_interval: u64,
    max_buffer_size: usize,
    bucket_name: String,
    bucket_root: String,
    processor_name: String,
) -> anyhow::Result<ParquetBufferStep> {
    let parquet_type_to_writer = parquet_type_to_schemas
        .iter()
        .map(|(key, schema)| {
            let writer = create_new_writer(schema.clone()).expect("Failed to create writer");
            (*key, writer)
        })
        .collect();

    let buffer_uploader = GCSUploader::new(
        gcs_client,
        parquet_type_to_schemas,
        parquet_type_to_writer,
        bucket_name,
        bucket_root,
        processor_name,
    )?;

    let default_size_buffer_step = ParquetBufferStep::new(
        Duration::from_secs(upload_interval),
        buffer_uploader,
        max_buffer_size,
    );

    Ok(default_size_buffer_step)
}

/// Sets the backfill table flag.
fn set_backfill_table_flag(table_names: HashSet<String>) -> TableFlags {
    let mut backfill_table = TableFlags::empty();

    for table_name in table_names.iter() {
        if let Some(flag) = TableFlags::from_name(table_name) {
            println!("Setting backfill table flag: {:?}", flag);
            backfill_table |= flag;
        }
    }
    backfill_table
}

#[cfg(test)]
mod tests {
    use super::*;

    #[test]
    fn test_parquet_type_enum_matches_trait() {
        let types = vec![
            ParquetTypeEnum::MoveResource,
            ParquetTypeEnum::WriteSetChange,
            ParquetTypeEnum::Transaction,
            ParquetTypeEnum::TableItem,
            ParquetTypeEnum::MoveModule,
        ];

        for t in types {
            // Use a type corresponding to the ParquetTypeEnum
            let default = ParquetTypeStructs::default_for_type(&t);

            assert_eq!(default.parquet_type(), t);
        }
    }
}<|MERGE_RESOLUTION|>--- conflicted
+++ resolved
@@ -7,27 +7,20 @@
     utils::database::{new_db_pool, ArcDbPool},
 };
 use aptos_indexer_processor_sdk::utils::errors::ProcessorError;
-<<<<<<< HEAD
-use processor::db::{
-    parquet::models::default_models::{
-=======
 use async_trait::async_trait;
 use enum_dispatch::enum_dispatch;
 use google_cloud_storage::client::{Client as GCSClient, ClientConfig as GcsClientConfig};
 use parquet::schema::types::Type;
+use processor::db::postgres::models::events_models::parquet_events::Event;
 use processor::{
     db::parquet::models::default_models::{
->>>>>>> 8f2df33f
         parquet_move_modules::MoveModule, parquet_move_resources::MoveResource,
         parquet_move_tables::TableItem, parquet_transactions::Transaction as ParquetTransaction,
         parquet_write_set_changes::WriteSetChangeModel,
     },
-<<<<<<< HEAD
-    postgres::models::events_models::parquet_events::Event,
-=======
     worker::TableFlags,
->>>>>>> 8f2df33f
 };
+
 #[allow(unused_imports)]
 use serde::{Deserialize, Serialize};
 use std::{
@@ -118,6 +111,7 @@
 impl_parquet_trait!(ParquetTransaction, ParquetTypeEnum::Transaction);
 impl_parquet_trait!(TableItem, ParquetTypeEnum::TableItem);
 impl_parquet_trait!(MoveModule, ParquetTypeEnum::MoveModule);
+impl_parquet_trait!(Event, ParquetTypeEnum::Event);
 
 #[derive(Debug, Clone)]
 #[enum_dispatch(ParquetTypeTrait)]
@@ -142,7 +136,6 @@
         }
     }
 
-<<<<<<< HEAD
     pub fn get_table_name(&self) -> &'static str {
         match self {
             ParquetTypeStructs::MoveResource(_) => "move_resources",
@@ -162,14 +155,16 @@
             ParquetTypeStructs::TableItem(data) => allocative::size_of_unique(data),
             ParquetTypeStructs::MoveModule(data) => allocative::size_of_unique(data),
             ParquetTypeStructs::Event(data) => allocative::size_of_unique(data),
-=======
+        }
+    }
+
+    /// Appends data to the current buffer within each ParquetTypeStructs variant.
     pub fn append(&mut self, other: ParquetTypeStructs) -> Result<(), ProcessorError> {
         macro_rules! handle_append {
             ($self_data:expr, $other_data:expr) => {{
                 $self_data.extend($other_data);
                 Ok(())
             }};
->>>>>>> 8f2df33f
         }
 
         match (self, other) {
