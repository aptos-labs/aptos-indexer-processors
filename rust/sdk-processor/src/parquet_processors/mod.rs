--- conflicted
+++ resolved
@@ -24,13 +24,9 @@
                 parquet_write_set_changes::WriteSetChangeModel,
             },
             event_models::parquet_events::Event,
+            user_transaction_models::parquet_user_transactions::UserTransaction,
         },
-<<<<<<< HEAD
-        event_models::parquet_events::Event,
-        user_transaction_models::parquet_user_transactions::UserTransaction,
-=======
         postgres::models::ans_models::parquet_ans_lookup_v2::AnsPrimaryNameV2,
->>>>>>> 04fc95a5
     },
     worker::TableFlags,
 };
@@ -69,8 +65,11 @@
         strum(serialize_all = "snake_case")
     )
 )]
+
+// TODO: Rename this to ParquetTableEnum as this reflects the table name rather than the type name
+// which is written in plural form.
 pub enum ParquetTypeEnum {
-    Event,
+    Events,
     MoveResources,
     WriteSetChanges,
     Transactions,
@@ -79,13 +78,10 @@
     CurrentTableItems,
     BlockMetadataTransactions,
     TableMetadata,
-<<<<<<< HEAD
-    UserTransaction,
-=======
+    UserTransactions,
 
     // ANS types
     AnsPrimaryNameV2,
->>>>>>> 04fc95a5
 }
 
 /// Trait for handling various Parquet types.
@@ -142,12 +138,9 @@
     ParquetTypeEnum::BlockMetadataTransactions
 );
 impl_parquet_trait!(TableMetadata, ParquetTypeEnum::TableMetadata);
-impl_parquet_trait!(Event, ParquetTypeEnum::Event);
-<<<<<<< HEAD
-impl_parquet_trait!(UserTransaction, ParquetTypeEnum::UserTransaction);
-=======
+impl_parquet_trait!(Event, ParquetTypeEnum::Events);
+impl_parquet_trait!(UserTransaction, ParquetTypeEnum::UserTransactions);
 impl_parquet_trait!(AnsPrimaryNameV2, ParquetTypeEnum::AnsPrimaryNameV2);
->>>>>>> 04fc95a5
 
 #[derive(Debug, Clone)]
 #[enum_dispatch(ParquetTypeTrait)]
@@ -178,12 +171,9 @@
                 ParquetTypeStructs::BlockMetadataTransaction(Vec::new())
             },
             ParquetTypeEnum::TableMetadata => ParquetTypeStructs::TableMetadata(Vec::new()),
-            ParquetTypeEnum::Event => ParquetTypeStructs::Event(Vec::new()),
-<<<<<<< HEAD
-            ParquetTypeEnum::UserTransaction => ParquetTypeStructs::UserTransaction(Vec::new()),
-=======
+            ParquetTypeEnum::Events => ParquetTypeStructs::Event(Vec::new()),
+            ParquetTypeEnum::UserTransactions => ParquetTypeStructs::UserTransaction(Vec::new()),
             ParquetTypeEnum::AnsPrimaryNameV2 => ParquetTypeStructs::AnsPrimaryNameV2(Vec::new()),
->>>>>>> 04fc95a5
         }
     }
 
@@ -249,13 +239,14 @@
                 handle_append!(self_data, other_data)
             },
             (
-<<<<<<< HEAD
                 ParquetTypeStructs::UserTransaction(self_data),
                 ParquetTypeStructs::UserTransaction(other_data),
-=======
+            ) => {
+                handle_append!(self_data, other_data)
+            },
+            (
                 ParquetTypeStructs::AnsPrimaryNameV2(self_data),
                 ParquetTypeStructs::AnsPrimaryNameV2(other_data),
->>>>>>> 04fc95a5
             ) => {
                 handle_append!(self_data, other_data)
             },
