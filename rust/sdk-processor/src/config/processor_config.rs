use crate::processors::token_v2_processor::TokenV2ProcessorConfig;
use ahash::AHashMap;
use serde::{Deserialize, Serialize};
use std::collections::HashSet;

/// This enum captures the configs for all the different processors that are defined.
///
/// The configs for each processor should only contain configuration specific to that
/// processor. For configuration that is common to all processors, put it in
/// IndexerGrpcProcessorConfig.
#[derive(Clone, Debug, Deserialize, Serialize, strum::IntoStaticStr, strum::EnumDiscriminants)]
#[serde(tag = "type", rename_all = "snake_case")]
// What is all this strum stuff? Let me explain.
//
// Previously we had consts called NAME in each module and a function called `name` on
// the ProcessorTrait. As such it was possible for this name to not match the snake case
// representation of the struct name. By using strum we can have a single source for
// processor names derived from the enum variants themselves.
//
// That's what this strum_discriminants stuff is, it uses macro magic to generate the
// ProcessorName enum based on ProcessorConfig. The rest of the derives configure this
// generation logic, e.g. to make sure we use snake_case.
#[strum(serialize_all = "snake_case")]
#[strum_discriminants(
    derive(
        Deserialize,
        Serialize,
        strum::EnumVariantNames,
        strum::IntoStaticStr,
        strum::Display,
        clap::ValueEnum
    ),
    name(ProcessorName),
    clap(rename_all = "snake_case"),
    serde(rename_all = "snake_case"),
    strum(serialize_all = "snake_case")
)]
pub enum ProcessorConfig {
    DefaultProcessor(DefaultProcessorConfig),
    EventsProcessor(DefaultProcessorConfig),
    FungibleAssetProcessor(DefaultProcessorConfig),
<<<<<<< HEAD
    AccountTransactionsProcessor(DefaultProcessorConfig),
=======
    TokenV2Processor(TokenV2ProcessorConfig),
>>>>>>> 7b2873f7
}

impl ProcessorConfig {
    /// Get the name of the processor config as a static str. This is a convenience
    /// method to access the derived functionality implemented by strum::IntoStaticStr.
    pub fn name(&self) -> &'static str {
        self.into()
    }
}

#[derive(Clone, Debug, Deserialize, Serialize)]
#[serde(deny_unknown_fields)]
pub struct DefaultProcessorConfig {
    // Number of rows to insert, per chunk, for each DB table. Default per table is ~32,768 (2**16/2)
    #[serde(default = "AHashMap::new")]
    pub per_table_chunk_sizes: AHashMap<String, usize>,
    // Size of channel between steps
    #[serde(default = "DefaultProcessorConfig::default_channel_size")]
    pub channel_size: usize,
    // String vector for deprecated tables to skip db writes
    #[serde(default)]
    pub deprecated_tables: HashSet<String>,
}

impl DefaultProcessorConfig {
    pub const fn default_channel_size() -> usize {
        10
    }
}

impl Default for DefaultProcessorConfig {
    fn default() -> Self {
        Self {
            per_table_chunk_sizes: AHashMap::new(),
            channel_size: Self::default_channel_size(),
            deprecated_tables: HashSet::new(),
        }
    }
}<|MERGE_RESOLUTION|>--- conflicted
+++ resolved
@@ -36,14 +36,11 @@
     strum(serialize_all = "snake_case")
 )]
 pub enum ProcessorConfig {
+    AccountTransactionsProcessor(DefaultProcessorConfig),
     DefaultProcessor(DefaultProcessorConfig),
     EventsProcessor(DefaultProcessorConfig),
     FungibleAssetProcessor(DefaultProcessorConfig),
-<<<<<<< HEAD
-    AccountTransactionsProcessor(DefaultProcessorConfig),
-=======
     TokenV2Processor(TokenV2ProcessorConfig),
->>>>>>> 7b2873f7
 }
 
 impl ProcessorConfig {
