use crate::{
    parquet_processors::parquet_ans_processor::ParquetAnsProcessorConfig,
    processors::{
        ans_processor::AnsProcessorConfig, objects_processor::ObjectsProcessorConfig,
        stake_processor::StakeProcessorConfig, token_v2_processor::TokenV2ProcessorConfig,
    },
    utils::parquet_processor_table_mapping::{format_table_name, VALID_TABLE_NAMES},
};
use ahash::AHashMap;
use processor::{
    bq_analytics::generic_parquet_processor::NamedTable,
    db::parquet::models::{
        account_transaction_models::parquet_account_transactions::AccountTransaction,
        ans_models::{
            ans_lookup_v2::{AnsLookupV2, CurrentAnsLookupV2},
            ans_primary_name_v2::{AnsPrimaryNameV2, CurrentAnsPrimaryNameV2},
        },
        default_models::{
            parquet_block_metadata_transactions::BlockMetadataTransaction,
            parquet_move_modules::MoveModule,
            parquet_move_resources::MoveResource,
            parquet_move_tables::{CurrentTableItem, TableItem, TableMetadata},
            parquet_transactions::Transaction,
            parquet_write_set_changes::WriteSetChangeModel,
        },
        event_models::parquet_events::Event as EventPQ,
        fungible_asset_models::{
            parquet_v2_fungible_asset_activities::FungibleAssetActivity,
            parquet_v2_fungible_asset_balances::{
                CurrentFungibleAssetBalance, CurrentUnifiedFungibleAssetBalance,
                FungibleAssetBalance,
            },
            parquet_v2_fungible_metadata::FungibleAssetMetadataModel,
        },
        object_models::v2_objects::{CurrentObject, Object},
        token_v2_models::{
            token_claims::CurrentTokenPendingClaim,
            v1_token_royalty::CurrentTokenRoyaltyV1,
            v2_token_activities::TokenActivityV2,
            v2_token_datas::{CurrentTokenDataV2, TokenDataV2},
            v2_token_metadata::CurrentTokenV2Metadata,
            v2_token_ownerships::{CurrentTokenOwnershipV2, TokenOwnershipV2},
        },
        transaction_metadata_model::parquet_write_set_size_info::WriteSetSize,
        user_transaction_models::parquet_user_transactions::UserTransaction,
    },
};
use serde::{Deserialize, Serialize};
use std::collections::HashSet;

/// This enum captures the configs for all the different processors that are defined.
///
/// The configs for each processor should only contain configuration specific to that
/// processor. For configuration that is common to all processors, put it in
/// IndexerGrpcProcessorConfig.
#[derive(Clone, Debug, Deserialize, Serialize, strum::IntoStaticStr, strum::EnumDiscriminants)]
#[serde(tag = "type", rename_all = "snake_case")]
// What is all this strum stuff? Let me explain.
//
// Previously we had consts called NAME in each module and a function called `name` on
// the ProcessorTrait. As such it was possible for this name to not match the snake case
// representation of the struct name. By using strum we can have a single source for
// processor names derived from the enum variants themselves.
//
// That's what this strum_discriminants stuff is, it uses macro magic to generate the
// ProcessorName enum based on ProcessorConfig. The rest of the derives configure this
// generation logic, e.g. to make sure we use snake_case.
#[strum(serialize_all = "snake_case")]
#[strum_discriminants(
    derive(
        Deserialize,
        Serialize,
        strum::EnumVariantNames,
        strum::IntoStaticStr,
        strum::Display,
        clap::ValueEnum,
        strum::EnumIter
    ),
    name(ProcessorName),
    clap(rename_all = "snake_case"),
    serde(rename_all = "snake_case"),
    strum(serialize_all = "snake_case")
)]
pub enum ProcessorConfig {
    AccountTransactionsProcessor(DefaultProcessorConfig),
    AnsProcessor(AnsProcessorConfig),
    DefaultProcessor(DefaultProcessorConfig),
    EventsProcessor(DefaultProcessorConfig),
    FungibleAssetProcessor(DefaultProcessorConfig),
    UserTransactionProcessor(DefaultProcessorConfig),
    StakeProcessor(StakeProcessorConfig),
    TokenV2Processor(TokenV2ProcessorConfig),
    ObjectsProcessor(ObjectsProcessorConfig),
    MonitoringProcessor(DefaultProcessorConfig),
    // ParquetProcessor
    ParquetDefaultProcessor(ParquetDefaultProcessorConfig),
    ParquetEventsProcessor(ParquetDefaultProcessorConfig),
    ParquetAnsProcessor(ParquetAnsProcessorConfig),
    ParquetUserTransactionsProcessor(ParquetDefaultProcessorConfig),
    ParquetFungibleAssetProcessor(ParquetDefaultProcessorConfig),
    ParquetTransactionMetadataProcessor(ParquetDefaultProcessorConfig),
    ParquetAccountTransactionsProcessor(ParquetDefaultProcessorConfig),
    ParquetTokenV2Processor(ParquetDefaultProcessorConfig),
<<<<<<< HEAD
    ParquetStakeProcessor(ParquetDefaultProcessorConfig),
=======
    ParquetObjectsProcessor(ParquetDefaultProcessorConfig),
>>>>>>> 0cad2063
}

impl ProcessorConfig {
    /// Get the name of the processor config as a static str. This is a convenience
    /// method to access the derived functionality implemented by strum::IntoStaticStr.
    pub fn name(&self) -> &'static str {
        self.into()
    }

    /// Get the Vec of table names for parquet processors only.
    ///
    /// This is a convenience method to map the table names to include the processor name as a prefix, which
    /// is useful for querying the status from the processor status table in the database.
    pub fn get_processor_status_table_names(&self) -> anyhow::Result<Vec<String>> {
        let default_config = match self {
            ProcessorConfig::ParquetDefaultProcessor(config)
            | ProcessorConfig::ParquetEventsProcessor(config)
            | ProcessorConfig::ParquetUserTransactionsProcessor(config)
            | ProcessorConfig::ParquetTransactionMetadataProcessor(config)
            | ProcessorConfig::ParquetAccountTransactionsProcessor(config)
            | ProcessorConfig::ParquetTokenV2Processor(config)
<<<<<<< HEAD
            | ProcessorConfig::ParquetFungibleAssetProcessor(config)
            | ProcessorConfig::ParquetStakeProcessor(config) => config,
=======
            | ProcessorConfig::ParquetObjectsProcessor(config)
            | ProcessorConfig::ParquetFungibleAssetProcessor(config) => config,
>>>>>>> 0cad2063
            ProcessorConfig::ParquetAnsProcessor(config) => &config.default,
            _ => {
                return Err(anyhow::anyhow!(
                    "Invalid parquet processor config: {:?}",
                    self
                ))
            },
        };

        // Get the processor name as a prefix
        let processor_name = self.name();

        let valid_table_names = VALID_TABLE_NAMES
            .get(processor_name)
            .ok_or_else(|| anyhow::anyhow!("Processor type not recognized"))?;

        // Use the helper function for validation and mapping
        if default_config.backfill_table.is_empty() {
            Ok(valid_table_names
                .iter()
                .cloned()
                .map(|table_name| format_table_name(processor_name, &table_name))
                .collect())
        } else {
            Self::validate_backfill_table_names(&default_config.backfill_table, valid_table_names)
        }
    }

    /// Get the set of table names to process for the given processor.
    pub fn table_names(processor: &ProcessorName) -> HashSet<String> {
        match processor {
            ProcessorName::ParquetDefaultProcessor => HashSet::from([
                Transaction::TABLE_NAME.to_string(),
                MoveResource::TABLE_NAME.to_string(),
                WriteSetChangeModel::TABLE_NAME.to_string(),
                TableItem::TABLE_NAME.to_string(),
                MoveModule::TABLE_NAME.to_string(),
                BlockMetadataTransaction::TABLE_NAME.to_string(),
                CurrentTableItem::TABLE_NAME.to_string(),
                TableMetadata::TABLE_NAME.to_string(),
            ]),
            ProcessorName::ParquetEventsProcessor => {
                HashSet::from([EventPQ::TABLE_NAME.to_string()])
            },
            ProcessorName::ParquetAnsProcessor => HashSet::from([
                AnsLookupV2::TABLE_NAME.to_string(),
                AnsPrimaryNameV2::TABLE_NAME.to_string(),
                CurrentAnsLookupV2::TABLE_NAME.to_string(),
                CurrentAnsPrimaryNameV2::TABLE_NAME.to_string(),
            ]),
            ProcessorName::ParquetUserTransactionsProcessor => {
                HashSet::from([UserTransaction::TABLE_NAME.to_string()])
            },
            ProcessorName::ParquetFungibleAssetProcessor => HashSet::from([
                FungibleAssetActivity::TABLE_NAME.to_string(),
                FungibleAssetBalance::TABLE_NAME.to_string(),
                CurrentFungibleAssetBalance::TABLE_NAME.to_string(),
                CurrentUnifiedFungibleAssetBalance::TABLE_NAME.to_string(),
                FungibleAssetMetadataModel::TABLE_NAME.to_string(),
            ]),
            ProcessorName::ParquetTransactionMetadataProcessor => {
                HashSet::from([WriteSetSize::TABLE_NAME.to_string()])
            },
            ProcessorName::ParquetAccountTransactionsProcessor => {
                HashSet::from([AccountTransaction::TABLE_NAME.to_string()])
            },
            ProcessorName::ParquetTokenV2Processor => HashSet::from([
                CurrentTokenPendingClaim::TABLE_NAME.to_string(),
                CurrentTokenRoyaltyV1::TABLE_NAME.to_string(),
                CurrentTokenV2Metadata::TABLE_NAME.to_string(),
                TokenActivityV2::TABLE_NAME.to_string(),
                TokenDataV2::TABLE_NAME.to_string(),
                CurrentTokenDataV2::TABLE_NAME.to_string(),
                TokenOwnershipV2::TABLE_NAME.to_string(),
                CurrentTokenOwnershipV2::TABLE_NAME.to_string(),
            ]),
            ProcessorName::ParquetObjectsProcessor => HashSet::from([
                Object::TABLE_NAME.to_string(),
                CurrentObject::TABLE_NAME.to_string(),
            ]),
            _ => HashSet::new(), // Default case for unsupported processors
        }
    }

    /// This is to validate table_name for the backfill table
    fn validate_backfill_table_names(
        table_names: &HashSet<String>,
        valid_table_names: &HashSet<String>,
    ) -> anyhow::Result<Vec<String>> {
        table_names
            .iter()
            .map(|table_name| {
                if !valid_table_names.contains(&table_name.to_lowercase()) {
                    return Err(anyhow::anyhow!(
                        "Invalid table name '{}'. Expected one of: {:?}",
                        table_name,
                        valid_table_names
                    ));
                }
                Ok(table_name.clone())
            })
            .collect()
    }
}

#[derive(Clone, Debug, Deserialize, Serialize)]
#[serde(deny_unknown_fields)]
pub struct DefaultProcessorConfig {
    // Number of rows to insert, per chunk, for each DB table. Default per table is ~32,768 (2**16/2)
    #[serde(default = "AHashMap::new")]
    pub per_table_chunk_sizes: AHashMap<String, usize>,
    // Size of channel between steps
    #[serde(default = "DefaultProcessorConfig::default_channel_size")]
    pub channel_size: usize,
    // String vector for deprecated tables to skip db writes
    #[serde(default)]
    pub deprecated_tables: HashSet<String>,
}

impl DefaultProcessorConfig {
    pub const fn default_channel_size() -> usize {
        10
    }
}

impl Default for DefaultProcessorConfig {
    fn default() -> Self {
        Self {
            per_table_chunk_sizes: AHashMap::new(),
            channel_size: Self::default_channel_size(),
            deprecated_tables: HashSet::new(),
        }
    }
}

#[derive(Clone, Debug, Deserialize, Serialize)]
#[serde(deny_unknown_fields)]
pub struct ParquetDefaultProcessorConfig {
    #[serde(default = "ParquetDefaultProcessorConfig::default_channel_size")]
    pub channel_size: usize,
    #[serde(default = "ParquetDefaultProcessorConfig::default_max_buffer_size")]
    pub max_buffer_size: usize,
    #[serde(default = "ParquetDefaultProcessorConfig::default_parquet_upload_interval")]
    pub upload_interval: u64,
    // Set of table name to backfill. Using HashSet for fast lookups, and for future extensibility.
    #[serde(default)]
    pub backfill_table: HashSet<String>,
}

impl ParquetDefaultProcessorConfig {
    /// Make the default very large on purpose so that by default it's not chunked
    /// This prevents any unexpected changes in behavior
    pub const fn default_channel_size() -> usize {
        100_000
    }

    /// Default maximum buffer size for parquet files in bytes
    pub const fn default_max_buffer_size() -> usize {
        1024 * 1024 * 100 // 100 MB
    }

    /// Default upload interval for parquet files in seconds
    pub const fn default_parquet_upload_interval() -> u64 {
        1800 // 30 minutes
    }
}

#[cfg(test)]
mod tests {
    use super::*;

    #[test]
    fn test_valid_table_names() {
        let config = ProcessorConfig::ParquetDefaultProcessor(ParquetDefaultProcessorConfig {
            backfill_table: HashSet::from(["move_resources".to_string()]),
            channel_size: 10,
            max_buffer_size: 100000,
            upload_interval: 1800,
        });

        let result = config.get_processor_status_table_names();
        assert!(result.is_ok());

        let table_names = result.unwrap();
        let table_names: HashSet<String> = table_names.into_iter().collect();
        let expected_names: HashSet<String> =
            ["move_resources".to_string()].iter().cloned().collect();
        assert_eq!(table_names, expected_names);
    }

    #[test]
    fn test_invalid_table_name() {
        let config = ProcessorConfig::ParquetDefaultProcessor(ParquetDefaultProcessorConfig {
            backfill_table: HashSet::from(["InvalidTable".to_string(), "transactions".to_string()]),
            channel_size: 10,
            max_buffer_size: 100000,
            upload_interval: 1800,
        });

        let result = config.get_processor_status_table_names();
        assert!(result.is_err());

        let error_message = result.unwrap_err().to_string();
        assert!(error_message.contains("Invalid table name 'InvalidTable'"));
        assert!(error_message.contains("Expected one of:"));
    }

    #[test]
    fn test_empty_backfill_tables() {
        let config = ProcessorConfig::ParquetDefaultProcessor(ParquetDefaultProcessorConfig {
            backfill_table: HashSet::new(),
            channel_size: 10,
            max_buffer_size: 100000,
            upload_interval: 1800,
        });
        let result = config.get_processor_status_table_names();
        assert!(result.is_ok());

        let table_names = result.unwrap();
        let expected_names: HashSet<String> = [
            "move_resources".to_string(),
            "transactions".to_string(),
            "write_set_changes".to_string(),
            "table_items".to_string(),
            "move_modules".to_string(),
            "block_metadata_transactions".to_string(),
            "current_table_items".to_string(),
            "table_metadata".to_string(),
        ]
        .iter()
        .map(|e| format!("parquet_default_processor.{}", e))
        .collect();

        let table_names: HashSet<String> = table_names.into_iter().collect();
        assert_eq!(table_names, expected_names);
    }

    #[test]
    fn test_duplicate_table_names_in_backfill_names() {
        let config = ProcessorConfig::ParquetDefaultProcessor(ParquetDefaultProcessorConfig {
            backfill_table: HashSet::from(["transactions".to_string(), "transactions".to_string()]),
            channel_size: 10,
            max_buffer_size: 100000,
            upload_interval: 1800,
        });

        let result = config.get_processor_status_table_names();
        assert!(result.is_ok());

        let table_names = result.unwrap();
        assert_eq!(table_names, vec!["transactions".to_string(),]);
    }
}<|MERGE_RESOLUTION|>--- conflicted
+++ resolved
@@ -33,6 +33,11 @@
             parquet_v2_fungible_metadata::FungibleAssetMetadataModel,
         },
         object_models::v2_objects::{CurrentObject, Object},
+        stake_models::{
+            parquet_delegator_activities::DelegatedStakingActivity,
+            parquet_delegator_balances::{CurrentDelegatorBalance, DelegatorBalance},
+            parquet_proposal_voters::ProposalVote,
+        },
         token_v2_models::{
             token_claims::CurrentTokenPendingClaim,
             v1_token_royalty::CurrentTokenRoyaltyV1,
@@ -101,11 +106,8 @@
     ParquetTransactionMetadataProcessor(ParquetDefaultProcessorConfig),
     ParquetAccountTransactionsProcessor(ParquetDefaultProcessorConfig),
     ParquetTokenV2Processor(ParquetDefaultProcessorConfig),
-<<<<<<< HEAD
     ParquetStakeProcessor(ParquetDefaultProcessorConfig),
-=======
     ParquetObjectsProcessor(ParquetDefaultProcessorConfig),
->>>>>>> 0cad2063
 }
 
 impl ProcessorConfig {
@@ -127,13 +129,9 @@
             | ProcessorConfig::ParquetTransactionMetadataProcessor(config)
             | ProcessorConfig::ParquetAccountTransactionsProcessor(config)
             | ProcessorConfig::ParquetTokenV2Processor(config)
-<<<<<<< HEAD
-            | ProcessorConfig::ParquetFungibleAssetProcessor(config)
-            | ProcessorConfig::ParquetStakeProcessor(config) => config,
-=======
+            | ProcessorConfig::ParquetStakeProcessor(config)
             | ProcessorConfig::ParquetObjectsProcessor(config)
             | ProcessorConfig::ParquetFungibleAssetProcessor(config) => config,
->>>>>>> 0cad2063
             ProcessorConfig::ParquetAnsProcessor(config) => &config.default,
             _ => {
                 return Err(anyhow::anyhow!(
@@ -213,6 +211,12 @@
             ProcessorName::ParquetObjectsProcessor => HashSet::from([
                 Object::TABLE_NAME.to_string(),
                 CurrentObject::TABLE_NAME.to_string(),
+            ]),
+            ProcessorName::ParquetStakeProcessor => HashSet::from([
+                DelegatedStakingActivity::TABLE_NAME.to_string(),
+                ProposalVote::TABLE_NAME.to_string(),
+                DelegatorBalance::TABLE_NAME.to_string(),
+                CurrentDelegatorBalance::TABLE_NAME.to_string(),
             ]),
             _ => HashSet::new(), // Default case for unsupported processors
         }
