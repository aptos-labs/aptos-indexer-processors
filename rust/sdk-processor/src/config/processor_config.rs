use crate::processors::token_v2_processor::TokenV2ProcessorConfig;
use ahash::AHashMap;
use serde::{Deserialize, Serialize};
use std::collections::HashSet;

/// This enum captures the configs for all the different processors that are defined.
///
/// The configs for each processor should only contain configuration specific to that
/// processor. For configuration that is common to all processors, put it in
/// IndexerGrpcProcessorConfig.
#[derive(Clone, Debug, Deserialize, Serialize, strum::IntoStaticStr, strum::EnumDiscriminants)]
#[serde(tag = "type", rename_all = "snake_case")]
// What is all this strum stuff? Let me explain.
//
// Previously we had consts called NAME in each module and a function called `name` on
// the ProcessorTrait. As such it was possible for this name to not match the snake case
// representation of the struct name. By using strum we can have a single source for
// processor names derived from the enum variants themselves.
//
// That's what this strum_discriminants stuff is, it uses macro magic to generate the
// ProcessorName enum based on ProcessorConfig. The rest of the derives configure this
// generation logic, e.g. to make sure we use snake_case.
#[strum(serialize_all = "snake_case")]
#[strum_discriminants(
    derive(
        Deserialize,
        Serialize,
        strum::EnumVariantNames,
        strum::IntoStaticStr,
        strum::Display,
        clap::ValueEnum
    ),
    name(ProcessorName),
    clap(rename_all = "snake_case"),
    serde(rename_all = "snake_case"),
    strum(serialize_all = "snake_case")
)]
pub enum ProcessorConfig {
    EventsProcessor(DefaultProcessorConfig),
    FungibleAssetProcessor(DefaultProcessorConfig),
<<<<<<< HEAD
    DefaultProcessor(DefaultProcessorConfig),
=======
    TokenV2Processor(TokenV2ProcessorConfig),
>>>>>>> 4d7849ae
}

impl ProcessorConfig {
    /// Get the name of the processor config as a static str. This is a convenience
    /// method to access the derived functionality implemented by strum::IntoStaticStr.
    pub fn name(&self) -> &'static str {
        self.into()
    }
}

#[derive(Clone, Debug, Deserialize, Serialize)]
#[serde(deny_unknown_fields)]
pub struct DefaultProcessorConfig {
    // Number of rows to insert, per chunk, for each DB table. Default per table is ~32,768 (2**16/2)
    #[serde(default = "AHashMap::new")]
    pub per_table_chunk_sizes: AHashMap<String, usize>,
    // Size of channel between steps
    #[serde(default = "DefaultProcessorConfig::default_channel_size")]
    pub channel_size: usize,
    // String vector for deprecated tables to skip db writes
    #[serde(default)]
    pub deprecated_tables: HashSet<String>,
}

impl DefaultProcessorConfig {
    pub const fn default_channel_size() -> usize {
        10
    }
}

impl Default for DefaultProcessorConfig {
    fn default() -> Self {
        Self {
            per_table_chunk_sizes: AHashMap::new(),
            channel_size: Self::default_channel_size(),
            deprecated_tables: HashSet::new(),
        }
    }
}<|MERGE_RESOLUTION|>--- conflicted
+++ resolved
@@ -36,13 +36,10 @@
     strum(serialize_all = "snake_case")
 )]
 pub enum ProcessorConfig {
+    DefaultProcessor(DefaultProcessorConfig),
     EventsProcessor(DefaultProcessorConfig),
     FungibleAssetProcessor(DefaultProcessorConfig),
-<<<<<<< HEAD
-    DefaultProcessor(DefaultProcessorConfig),
-=======
     TokenV2Processor(TokenV2ProcessorConfig),
->>>>>>> 4d7849ae
 }
 
 impl ProcessorConfig {
