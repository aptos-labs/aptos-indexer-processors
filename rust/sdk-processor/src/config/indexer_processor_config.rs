--- conflicted
+++ resolved
@@ -3,13 +3,9 @@
 
 use super::{db_config::DbConfig, processor_config::ProcessorConfig};
 use crate::processors::{
-<<<<<<< HEAD
     account_transactions_processor::AccountTransactionsProcessor,
-    events_processor::EventsProcessor, fungible_asset_processor::FungibleAssetProcessor,
-=======
     default_processor::DefaultProcessor, events_processor::EventsProcessor,
     fungible_asset_processor::FungibleAssetProcessor, token_v2_processor::TokenV2Processor,
->>>>>>> 7b2873f7
 };
 use anyhow::Result;
 use aptos_indexer_processor_sdk::{
@@ -35,6 +31,10 @@
 impl RunnableConfig for IndexerProcessorConfig {
     async fn run(&self) -> Result<()> {
         match self.processor_config {
+            ProcessorConfig::AccountTransactionsProcessor(_) => {
+                let acc_txns_processor = AccountTransactionsProcessor::new(self.clone()).await?;
+                acc_txns_processor.run_processor().await
+            },
             ProcessorConfig::EventsProcessor(_) => {
                 let events_processor = EventsProcessor::new(self.clone()).await?;
                 events_processor.run_processor().await
@@ -43,11 +43,6 @@
                 let fungible_asset_processor = FungibleAssetProcessor::new(self.clone()).await?;
                 fungible_asset_processor.run_processor().await
             },
-<<<<<<< HEAD
-            ProcessorConfig::AccountTransactionsProcessor(_) => {
-                let acc_txns_processor = AccountTransactionsProcessor::new(self.clone()).await?;
-                acc_txns_processor.run_processor().await
-=======
             ProcessorConfig::DefaultProcessor(_) => {
                 let default_processor = DefaultProcessor::new(self.clone()).await?;
                 default_processor.run_processor().await
@@ -55,7 +50,6 @@
             ProcessorConfig::TokenV2Processor(_) => {
                 let token_v2_processor = TokenV2Processor::new(self.clone()).await?;
                 token_v2_processor.run_processor().await
->>>>>>> 7b2873f7
             },
         }
     }
