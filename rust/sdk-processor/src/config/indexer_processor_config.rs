--- conflicted
+++ resolved
@@ -3,13 +3,10 @@
 
 use super::{db_config::DbConfig, processor_config::ProcessorConfig};
 use crate::processors::{
-<<<<<<< HEAD
     default_processor::DefaultProcessor, events_processor::EventsProcessor,
     fungible_asset_processor::FungibleAssetProcessor,
-=======
     events_processor::EventsProcessor, fungible_asset_processor::FungibleAssetProcessor,
     token_v2_processor::TokenV2Processor,
->>>>>>> 4d7849ae
 };
 use anyhow::Result;
 use aptos_indexer_processor_sdk::{
@@ -43,15 +40,12 @@
                 let fungible_asset_processor = FungibleAssetProcessor::new(self.clone()).await?;
                 fungible_asset_processor.run_processor().await
             },
-<<<<<<< HEAD
             ProcessorConfig::DefaultProcessor(_) => {
                 let default_processor = DefaultProcessor::new(self.clone()).await?;
                 default_processor.run_processor().await
-=======
             ProcessorConfig::TokenV2Processor(_) => {
                 let token_v2_processor = TokenV2Processor::new(self.clone()).await?;
                 token_v2_processor.run_processor().await
->>>>>>> 4d7849ae
             },
         }
     }
