// Copyright © Aptos Foundation
// SPDX-License-Identifier: Apache-2.0

use super::{db_config::DbConfig, processor_config::ProcessorConfig};
use crate::{
    parquet_processors::{
        parquet_account_transactions_processor::ParquetAccountTransactionsProcessor,
        parquet_ans_processor::ParquetAnsProcessor,
        parquet_default_processor::ParquetDefaultProcessor,
        parquet_events_processor::ParquetEventsProcessor,
        parquet_fungible_asset_processor::ParquetFungibleAssetProcessor,
<<<<<<< HEAD
        parquet_stake_processor::ParquetStakeProcessor,
=======
        parquet_objects_processor::ParquetObjectsProcessor,
>>>>>>> 0cad2063
        parquet_token_v2_processor::ParquetTokenV2Processor,
        parquet_transaction_metadata_processor::ParquetTransactionMetadataProcessor,
        parquet_user_transaction_processor::ParquetUserTransactionsProcessor,
    },
    processors::{
        account_transactions_processor::AccountTransactionsProcessor, ans_processor::AnsProcessor,
        default_processor::DefaultProcessor, events_processor::EventsProcessor,
        fungible_asset_processor::FungibleAssetProcessor,
        monitoring_processor::MonitoringProcessor, objects_processor::ObjectsProcessor,
        stake_processor::StakeProcessor, token_v2_processor::TokenV2Processor,
        user_transaction_processor::UserTransactionProcessor,
    },
};
use anyhow::Result;
use aptos_indexer_processor_sdk::{
    aptos_indexer_transaction_stream::TransactionStreamConfig,
    traits::processor_trait::ProcessorTrait,
};
use aptos_indexer_processor_sdk_server_framework::RunnableConfig;
use serde::{Deserialize, Serialize};

pub const QUERY_DEFAULT_RETRIES: u32 = 5;
pub const QUERY_DEFAULT_RETRY_DELAY_MS: u64 = 500;

#[derive(Clone, Debug, Deserialize, Serialize)]
#[serde(deny_unknown_fields)]
pub struct IndexerProcessorConfig {
    pub processor_config: ProcessorConfig,
    pub transaction_stream_config: TransactionStreamConfig,
    pub db_config: DbConfig,
    pub backfill_config: Option<BackfillConfig>,
}

#[async_trait::async_trait]
impl RunnableConfig for IndexerProcessorConfig {
    async fn run(&self) -> Result<()> {
        match self.processor_config {
            ProcessorConfig::AccountTransactionsProcessor(_) => {
                let acc_txns_processor = AccountTransactionsProcessor::new(self.clone()).await?;
                acc_txns_processor.run_processor().await
            },
            ProcessorConfig::AnsProcessor(_) => {
                let ans_processor = AnsProcessor::new(self.clone()).await?;
                ans_processor.run_processor().await
            },
            ProcessorConfig::DefaultProcessor(_) => {
                let default_processor = DefaultProcessor::new(self.clone()).await?;
                default_processor.run_processor().await
            },
            ProcessorConfig::EventsProcessor(_) => {
                let events_processor = EventsProcessor::new(self.clone()).await?;
                events_processor.run_processor().await
            },
            ProcessorConfig::FungibleAssetProcessor(_) => {
                let fungible_asset_processor = FungibleAssetProcessor::new(self.clone()).await?;
                fungible_asset_processor.run_processor().await
            },
            ProcessorConfig::UserTransactionProcessor(_) => {
                let user_txns_processor = UserTransactionProcessor::new(self.clone()).await?;
                user_txns_processor.run_processor().await
            },
            ProcessorConfig::StakeProcessor(_) => {
                let stake_processor = StakeProcessor::new(self.clone()).await?;
                stake_processor.run_processor().await
            },
            ProcessorConfig::MonitoringProcessor(_) => {
                let monitoring_processor = MonitoringProcessor::new(self.clone()).await?;
                monitoring_processor.run_processor().await
            },
            ProcessorConfig::TokenV2Processor(_) => {
                let token_v2_processor = TokenV2Processor::new(self.clone()).await?;
                token_v2_processor.run_processor().await
            },
            ProcessorConfig::ObjectsProcessor(_) => {
                let objects_processor = ObjectsProcessor::new(self.clone()).await?;
                objects_processor.run_processor().await
            },
            ProcessorConfig::ParquetDefaultProcessor(_) => {
                let parquet_default_processor = ParquetDefaultProcessor::new(self.clone()).await?;
                parquet_default_processor.run_processor().await
            },
            ProcessorConfig::ParquetEventsProcessor(_) => {
                let parquet_events_processor = ParquetEventsProcessor::new(self.clone()).await?;
                parquet_events_processor.run_processor().await
            },
            ProcessorConfig::ParquetUserTransactionsProcessor(_) => {
                let parquet_user_transactions_processor =
                    ParquetUserTransactionsProcessor::new(self.clone()).await?;
                parquet_user_transactions_processor.run_processor().await
            },
            ProcessorConfig::ParquetFungibleAssetProcessor(_) => {
                let parquet_fungible_asset_processor =
                    ParquetFungibleAssetProcessor::new(self.clone()).await?;
                parquet_fungible_asset_processor.run_processor().await
            },
            ProcessorConfig::ParquetTransactionMetadataProcessor(_) => {
                let parquet_transaction_metadata_processor =
                    ParquetTransactionMetadataProcessor::new(self.clone()).await?;
                parquet_transaction_metadata_processor.run_processor().await
            },
            ProcessorConfig::ParquetAccountTransactionsProcessor(_) => {
                let parquet_account_transactions_processor =
                    ParquetAccountTransactionsProcessor::new(self.clone()).await?;
                parquet_account_transactions_processor.run_processor().await
            },
            ProcessorConfig::ParquetTokenV2Processor(_) => {
                let parquet_token_v2_processor = ParquetTokenV2Processor::new(self.clone()).await?;
                parquet_token_v2_processor.run_processor().await
            },
            ProcessorConfig::ParquetAnsProcessor(_) => {
                let parquet_ans_processor = ParquetAnsProcessor::new(self.clone()).await?;
                parquet_ans_processor.run_processor().await
            },
<<<<<<< HEAD
            ProcessorConfig::ParquetStakeProcessor(_) => {
                let parquet_stake_processor = ParquetStakeProcessor::new(self.clone()).await?;
                parquet_stake_processor.run_processor().await
=======
            ProcessorConfig::ParquetObjectsProcessor(_) => {
                let parquet_objects_processor = ParquetObjectsProcessor::new(self.clone()).await?;
                parquet_objects_processor.run_processor().await
>>>>>>> 0cad2063
            },
        }
    }

    fn get_server_name(&self) -> String {
        // Get the part before the first _ and trim to 12 characters.
        let before_underscore = self
            .processor_config
            .name()
            .split('_')
            .next()
            .unwrap_or("unknown");
        before_underscore[..before_underscore.len().min(12)].to_string()
    }
}

#[derive(Clone, Debug, Deserialize, Serialize)]
#[serde(deny_unknown_fields)]
pub struct BackfillConfig {
    pub backfill_alias: String,
}<|MERGE_RESOLUTION|>--- conflicted
+++ resolved
@@ -9,11 +9,8 @@
         parquet_default_processor::ParquetDefaultProcessor,
         parquet_events_processor::ParquetEventsProcessor,
         parquet_fungible_asset_processor::ParquetFungibleAssetProcessor,
-<<<<<<< HEAD
+        parquet_objects_processor::ParquetObjectsProcessor,
         parquet_stake_processor::ParquetStakeProcessor,
-=======
-        parquet_objects_processor::ParquetObjectsProcessor,
->>>>>>> 0cad2063
         parquet_token_v2_processor::ParquetTokenV2Processor,
         parquet_transaction_metadata_processor::ParquetTransactionMetadataProcessor,
         parquet_user_transaction_processor::ParquetUserTransactionsProcessor,
@@ -127,15 +124,13 @@
                 let parquet_ans_processor = ParquetAnsProcessor::new(self.clone()).await?;
                 parquet_ans_processor.run_processor().await
             },
-<<<<<<< HEAD
             ProcessorConfig::ParquetStakeProcessor(_) => {
                 let parquet_stake_processor = ParquetStakeProcessor::new(self.clone()).await?;
                 parquet_stake_processor.run_processor().await
-=======
+            },
             ProcessorConfig::ParquetObjectsProcessor(_) => {
                 let parquet_objects_processor = ParquetObjectsProcessor::new(self.clone()).await?;
                 parquet_objects_processor.run_processor().await
->>>>>>> 0cad2063
             },
         }
     }
