--- conflicted
+++ resolved
@@ -3,14 +3,10 @@
 
 use super::{db_config::DbConfig, processor_config::ProcessorConfig};
 use crate::processors::{
-<<<<<<< HEAD
-    events_processor::EventsProcessor, fungible_asset_processor::FungibleAssetProcessor,
-    stake_processor::StakeProcessor,
-=======
     account_transactions_processor::AccountTransactionsProcessor, ans_processor::AnsProcessor,
     default_processor::DefaultProcessor, events_processor::EventsProcessor,
-    fungible_asset_processor::FungibleAssetProcessor, token_v2_processor::TokenV2Processor,
->>>>>>> 9ac7d519
+    fungible_asset_processor::FungibleAssetProcessor, stake_processor::StakeProcessor,
+    token_v2_processor::TokenV2Processor,
 };
 use anyhow::Result;
 use aptos_indexer_processor_sdk::{
@@ -56,15 +52,13 @@
                 let fungible_asset_processor = FungibleAssetProcessor::new(self.clone()).await?;
                 fungible_asset_processor.run_processor().await
             },
-<<<<<<< HEAD
             ProcessorConfig::StakeProcessor(_) => {
                 let stake_processor = StakeProcessor::new(self.clone()).await?;
                 stake_processor.run_processor().await
-=======
+            },
             ProcessorConfig::TokenV2Processor(_) => {
                 let token_v2_processor = TokenV2Processor::new(self.clone()).await?;
                 token_v2_processor.run_processor().await
->>>>>>> 9ac7d519
             },
         }
     }
