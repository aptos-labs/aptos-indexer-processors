--- conflicted
+++ resolved
@@ -4,8 +4,5 @@
 pub mod default_processor;
 pub mod events_processor;
 pub mod fungible_asset_processor;
-<<<<<<< HEAD
 pub mod stake_processor;
-=======
-pub mod token_v2_processor;
->>>>>>> 9ac7d519
+pub mod token_v2_processor;