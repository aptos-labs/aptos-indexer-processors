use crate::parquet_processors::{ParquetTypeEnum, ParquetTypeStructs, ParquetTypeTrait};
use anyhow::Context;
use aptos_indexer_processor_sdk::utils::errors::ProcessorError;
use async_trait::async_trait;
use google_cloud_storage::client::Client as GCSClient;
use parquet::{
    file::{properties::WriterProperties, writer::SerializedFileWriter},
    record::RecordWriter,
    schema::types::Type,
};
use processor::bq_analytics::{
    gcs_handler::upload_parquet_to_gcs,
    generic_parquet_processor::{GetTimeStamp, HasParquetSchema, HasVersion},
};
use std::{collections::HashMap, path::PathBuf, sync::Arc};
use tracing::{debug, error};

pub struct GCSUploader {
    gcs_client: Arc<GCSClient>,
    parquet_type_to_schemas: HashMap<ParquetTypeEnum, Arc<Type>>,
    parquet_type_to_writer: HashMap<ParquetTypeEnum, SerializedFileWriter<Vec<u8>>>,
    pub bucket_name: String,
    pub bucket_root: String,
    pub processor_name: String,
}

#[async_trait]
pub trait Uploadable {
    async fn upload_buffer(
        &mut self,
        buffer: ParquetTypeStructs,
    ) -> anyhow::Result<(), ProcessorError>;
}

#[async_trait]
impl Uploadable for GCSUploader {
    async fn upload_buffer(
        &mut self,
        buffer: ParquetTypeStructs,
    ) -> anyhow::Result<(), ProcessorError> {
<<<<<<< HEAD
        let table_name = buffer.get_table_name();

        let result = match buffer {
            ParquetTypeStructs::Transaction(transactions) => {
                self.upload_generic(&transactions[..], ParquetTypeEnum::Transaction, table_name)
                    .await
            },
            ParquetTypeStructs::MoveResource(resources) => {
                self.upload_generic(&resources[..], ParquetTypeEnum::MoveResource, table_name)
                    .await
            },
            ParquetTypeStructs::WriteSetChange(changes) => {
                self.upload_generic(&changes[..], ParquetTypeEnum::WriteSetChange, table_name)
                    .await
            },
            ParquetTypeStructs::TableItem(items) => {
                self.upload_generic(&items[..], ParquetTypeEnum::TableItem, table_name)
                    .await
            },
            ParquetTypeStructs::MoveModule(modules) => {
                self.upload_generic(&modules[..], ParquetTypeEnum::MoveModule, table_name)
                    .await
            },
            ParquetTypeStructs::Event(events) => {
                self.upload_generic(&events[..], ParquetTypeEnum::Event, table_name)
                    .await
            },
        };
=======
        let parquet_type = buffer.parquet_type();
        let table_name = parquet_type.to_string();
>>>>>>> 8f2df33f

        let result = buffer.upload_to_gcs(self, parquet_type, &table_name).await;
        if let Err(e) = result {
            error!("Failed to upload buffer: {}", e);
            return Err(ProcessorError::ProcessError {
                message: format!("Failed to upload buffer: {}", e),
            });
        }
        Ok(())
    }
}

pub fn create_new_writer(schema: Arc<Type>) -> anyhow::Result<SerializedFileWriter<Vec<u8>>> {
    let props = WriterProperties::builder()
        .set_compression(parquet::basic::Compression::LZ4)
        .build();
    let props_arc = Arc::new(props);

    SerializedFileWriter::new(Vec::new(), schema, props_arc).context("Failed to create new writer")
}

impl GCSUploader {
    pub fn new(
        gcs_client: Arc<GCSClient>,
        parquet_type_to_schemas: HashMap<ParquetTypeEnum, Arc<Type>>,
        parquet_type_to_writer: HashMap<ParquetTypeEnum, SerializedFileWriter<Vec<u8>>>,
        bucket_name: String,
        bucket_root: String,
        processor_name: String,
    ) -> anyhow::Result<Self> {
        Ok(Self {
            gcs_client,
            parquet_type_to_schemas,
            parquet_type_to_writer,
            bucket_name,
            bucket_root,
            processor_name,
        })
    }

    fn create_new_writer(
        &self,
        parquet_type: ParquetTypeEnum,
    ) -> anyhow::Result<SerializedFileWriter<Vec<u8>>> {
        let schema = self
            .parquet_type_to_schemas
            .get(&parquet_type)
            .context("Parquet type not found in schemas")?
            .clone();

        create_new_writer(schema)
    }

    /// # Context: Why we replace our writer
    ///
    /// Once we’re ready to upload (either because the buffer is full or enough time has passed),
    /// we don’t want to keep adding new data to that same writer. we want a clean slate for the next batch.
    /// So, we replace the old writer with a new one to empty the writer buffer without losing any data.
    fn get_and_replace_writer(
        &mut self,
        parquet_type: ParquetTypeEnum,
    ) -> anyhow::Result<SerializedFileWriter<Vec<u8>>> {
        let old_writer = self
            .parquet_type_to_writer
            .remove(&parquet_type)
            .context("Writer for specified Parquet type not found")?;

        // Create a new writer and replace the old writer with it
        let new_writer = self.create_new_writer(parquet_type)?;
        self.parquet_type_to_writer.insert(parquet_type, new_writer);

        // Return the old writer so its contents can be used
        Ok(old_writer)
    }

    // Generic upload function to handle any data type
    pub async fn upload_generic<ParquetType>(
        &mut self,
        data: &[ParquetType],
        parquet_type: ParquetTypeEnum,
        table_name: &str,
    ) -> anyhow::Result<()>
    where
        ParquetType: HasVersion + GetTimeStamp + HasParquetSchema,
        for<'a> &'a [ParquetType]: RecordWriter<ParquetType>,
    {
        if data.is_empty() {
            debug!("Buffer is empty, skipping upload.");
            return Ok(());
        }

        let writer = self
            .parquet_type_to_writer
            .get_mut(&parquet_type)
            .context("Writer not found for specified parquet type")?;

        let mut row_group_writer = writer.next_row_group().context("Failed to get row group")?;

        data.write_to_row_group(&mut row_group_writer)
            .context("Failed to write to row group")?;

        row_group_writer
            .close()
            .context("Failed to close row group")?;

        let old_writer = self
            .get_and_replace_writer(parquet_type)
            .context("Failed to close writer")?;
        let upload_buffer = old_writer
            .into_inner()
            .context("Failed to get inner buffer")?;

        let bucket_root = PathBuf::from(&self.bucket_root);
        upload_parquet_to_gcs(
            &self.gcs_client,
            upload_buffer,
            table_name,
            &self.bucket_name,
            &bucket_root,
            self.processor_name.clone(),
        )
        .await?;

        debug!(
            "Uploaded parquet to GCS for table: {}, start_version: {}, end_version: {}",
            table_name,
            data[0].version(),
            data[data.len() - 1].version()
        );

        Ok(())
    }
}<|MERGE_RESOLUTION|>--- conflicted
+++ resolved
@@ -38,39 +38,8 @@
         &mut self,
         buffer: ParquetTypeStructs,
     ) -> anyhow::Result<(), ProcessorError> {
-<<<<<<< HEAD
-        let table_name = buffer.get_table_name();
-
-        let result = match buffer {
-            ParquetTypeStructs::Transaction(transactions) => {
-                self.upload_generic(&transactions[..], ParquetTypeEnum::Transaction, table_name)
-                    .await
-            },
-            ParquetTypeStructs::MoveResource(resources) => {
-                self.upload_generic(&resources[..], ParquetTypeEnum::MoveResource, table_name)
-                    .await
-            },
-            ParquetTypeStructs::WriteSetChange(changes) => {
-                self.upload_generic(&changes[..], ParquetTypeEnum::WriteSetChange, table_name)
-                    .await
-            },
-            ParquetTypeStructs::TableItem(items) => {
-                self.upload_generic(&items[..], ParquetTypeEnum::TableItem, table_name)
-                    .await
-            },
-            ParquetTypeStructs::MoveModule(modules) => {
-                self.upload_generic(&modules[..], ParquetTypeEnum::MoveModule, table_name)
-                    .await
-            },
-            ParquetTypeStructs::Event(events) => {
-                self.upload_generic(&events[..], ParquetTypeEnum::Event, table_name)
-                    .await
-            },
-        };
-=======
         let parquet_type = buffer.parquet_type();
         let table_name = parquet_type.to_string();
->>>>>>> 8f2df33f
 
         let result = buffer.upload_to_gcs(self, parquet_type, &table_name).await;
         if let Err(e) = result {
