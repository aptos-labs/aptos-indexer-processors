import argparse
import grpc
import json

from utils.models.general_models import NextVersionToProcess
from aptos.indexer.v1 import raw_data_pb2, raw_data_pb2_grpc
from aptos.transaction.v1 import transaction_pb2
from utils.config import Config
from utils.models.general_models import Base
<<<<<<< HEAD
from sqlalchemy import create_engine, inspect, MetaData, Table
from sqlalchemy.dialects import postgresql
from utils.session import Session
=======
from sqlalchemy import Engine, create_engine
from sqlalchemy.orm import Session
>>>>>>> e4bbbf8e
from typing import Any, Callable


class TransactionsProcessor:
    parser_function: Callable[[transaction_pb2.Transaction], list[Any]]
    config: Config
    processor_name: str
    engine: Engine | None

    def __init__(
        self,
        parser_function: Callable[[transaction_pb2.Transaction], list[Any]],
        processor_name: str,
    ):
        parser = argparse.ArgumentParser()
        parser.add_argument("-c", "--config", help="Path to config file", required=True)
        args = parser.parse_args()
        self.config = Config.from_yaml_file(args.config)
        self.parser_function = parser_function
<<<<<<< HEAD
=======
        self.processor_name = processor_name
        self.engine = None
>>>>>>> e4bbbf8e

        self.init_db_tables()

    def init_db_tables(self) -> None:
        engine = create_engine(self.config.db_connection_uri)
        Session.configure(bind=engine)
        Base.metadata.create_all(engine, checkfirst=True)

    def process(self) -> None:
        # Setup the GetTransactionsRequest

        starting_version = self.config.get_starting_version(self.processor_name)

        request = raw_data_pb2.GetTransactionsRequest(starting_version=starting_version)

        # Setup GRPC settings
        metadata = (
            ("x-aptos-data-authorization", self.config.grpc_data_stream_api_key),
            ("x-aptos-request-name", self.processor_name),
        )
        options = [("grpc.max_receive_message_length", -1)]

        print(
            json.dumps(
                {
                    "message": f"Connected to grpc data stream endpoint: {self.config.grpc_data_stream_endpoint}",
                    "starting_version": starting_version,
                }
            ),
            flush=True,
        )

        # Connect to indexer grpc endpoint
        with grpc.insecure_channel(
            self.config.grpc_data_stream_endpoint, options=options
        ) as channel:
            stub = raw_data_pb2_grpc.RawDataStub(channel)
            current_transaction_version = starting_version

            for response in stub.GetTransactions(
                request,
                metadata=metadata,
            ):
                chain_id = response.chain_id

                if chain_id != self.config.chain_id:
                    raise Exception(
                        "Chain ID mismatch. Expected chain ID is: "
                        + str(self.config.chain_id)
                        + ", but received chain ID is: "
                        + str(chain_id)
                    )
                print(
                    json.dumps(
                        {
                            "message": "Response received",
                            "starting_version": response.transactions[0].version,
                        }
                    )
                )

                transactions_output = response
                for transaction in transactions_output.transactions:
                    transaction_version = transaction.version
                    if transaction_version != current_transaction_version:
                        raise Exception(
                            "Transaction version mismatch. Expected transaction version is: "
                            + str(current_transaction_version)
                            + ", but received transaction version is: "
                            + str(transaction_version)
                        )

                    if self.config.ending_version != None:
                        if transaction_version > self.config.ending_version:
                            print(
                                json.dumps(
                                    {
                                        "message": "Reached ending version",
                                        "ending_version": self.config.ending_version,
                                    }
                                )
                            )
                            return

                    parsed_objs = self.parser_function(transaction)
                    self.insert_to_db(parsed_objs, current_transaction_version)

                    if current_transaction_version % 1000 == 0:
                        print(
                            json.dumps(
                                {
                                    "message": "Successfully processed transaction",
                                    "last_success_transaction_version": current_transaction_version,
                                }
                            )
                        )

                    current_transaction_version += 1

    def insert_to_db(self, parsed_objs, txn_version) -> None:
        # If we find relevant transactions add them and update latest processed version
        if parsed_objs is not None:
            with Session() as session, session.begin():
                for obj in parsed_objs:
                    session.merge(obj)

                # Update latest processed version
                session.merge(
                    NextVersionToProcess(
                        indexer_name=self.processor_name,
                        next_version=txn_version + 1,
                    )
                )
        # If we don't find any relevant transactions, at least update latest processed version every 1000
        elif (txn_version % 1000) == 0:
            with Session() as session, session.begin():
                # Update latest processed version
                session.merge(
                    NextVersionToProcess(
                        indexer_name=self.processor_name,
                        next_version=txn_version + 1,
                    )
                )<|MERGE_RESOLUTION|>--- conflicted
+++ resolved
@@ -7,14 +7,8 @@
 from aptos.transaction.v1 import transaction_pb2
 from utils.config import Config
 from utils.models.general_models import Base
-<<<<<<< HEAD
-from sqlalchemy import create_engine, inspect, MetaData, Table
-from sqlalchemy.dialects import postgresql
 from utils.session import Session
-=======
 from sqlalchemy import Engine, create_engine
-from sqlalchemy.orm import Session
->>>>>>> e4bbbf8e
 from typing import Any, Callable
 
 
@@ -34,11 +28,7 @@
         args = parser.parse_args()
         self.config = Config.from_yaml_file(args.config)
         self.parser_function = parser_function
-<<<<<<< HEAD
-=======
         self.processor_name = processor_name
-        self.engine = None
->>>>>>> e4bbbf8e
 
         self.init_db_tables()
 
