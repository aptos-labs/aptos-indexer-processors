name: Run Integration Tests
run-name: Run Integration Tests for commit ${{ github.event.client_payload.commit_hash || github.event.inputs.commit_hash || 'main' }} by @${{ github.actor }}
on:
  repository_dispatch:
    types: [test-txn-json-change-detected]  # Custom event type to trigger the workflow

  workflow_dispatch:
    inputs:
      commit_hash:
        description: 'Commit hash to use for the dependency update'
        required: true
        default: 'main'
  push:
    branches:
      - main
  pull_request:

jobs:
  Integration-tests:
    runs-on: runs-on,runner=2cpu-linux-x64,run-id=${{ github.run_id }}

    steps:
      - name: Checkout code
        uses: actions/checkout@v3
        with:
          ref: ${{ github.head_ref }} # check out the code from the pull request branch:

      # Install toml-cli using cargo
      - name: Install toml-cli
        run: cargo install toml-cli

      # Show Cargo.toml Before Update
      - name: Show Cargo.toml Before Update
        run: cat rust/Cargo.toml

      # Update aptos-system-utils dependency using toml-cli
      - name: Update aptos-system-utils dependency
        if: ${{ github.event_name == 'repository_dispatch' || github.event_name == 'workflow_dispatch' }}
        run: |
          COMMIT_HASH=${{ github.event.client_payload.commit_hash || github.event.inputs.commit_hash }}
          echo "Updating aptos-system-utils dependency in Cargo.toml to use commit hash $COMMIT_HASH"
          toml set rust/Cargo.toml workspace.dependencies.aptos-system-utils.rev "$COMMIT_HASH" > Cargo.tmp && mv Cargo.tmp rust/Cargo.toml

      # Update aptos-indexer-test-transactions dependency using toml-cli
      - name: Update aptos-indexer-test-transactions dependency
        if: ${{ github.event_name == 'repository_dispatch' || github.event_name == 'workflow_dispatch' }}
        run: |
          COMMIT_HASH=${{ github.event.client_payload.commit_hash || github.event.inputs.commit_hash }}

          echo "Updating aptos-indexer-test-transactions dependency in Cargo.toml to use commit hash $COMMIT_HASH"
          toml set rust/Cargo.toml workspace.dependencies.aptos-indexer-test-transactions.rev "$COMMIT_HASH" > Cargo.tmp && mv Cargo.tmp rust/Cargo.toml

      # Show Cargo.toml after the update
      - name: Show Cargo.toml After Update
        run: cat rust/Cargo.toml  # Correct path to the Cargo.toml file
          
      # Ensure Cargo.lock is updated with the latest dependencies
      - name: rust setup
        run: |
          sudo apt update && sudo apt install libdw-dev
          cargo update
        working-directory: rust

<<<<<<< HEAD
      # Cache Cargo
      - name: Cache cargo
        uses: actions/cache@v4
        with:
          path: |
            ~/.cargo/bin/
            ~/.cargo/registry/index/
            ~/.cargo/registry/cache/
            ~/.cargo/git/db/
            target/
          key: ${{ runner.os }}-cargo-${{ hashFiles('**/Cargo.lock') }}

      # # Install Dependencies and Run Linter
      # - name: Install Dependencies and Run Linter
      #   uses: ./.github/actions/dep_install_and_lint
      #   with:
      #     working-directory: rust

          
=======
>>>>>>> da43d485
      # Run Integration Tests
      - name: Run Integration Tests
        # we want to generate output so that all_tests doesn't fail when new transaction is added
        run: |
          # TODO: until we have more comprehensive cli parsers, we will need to run tests separately.
          cargo test all_tests -- --nocapture generate-output
          cargo test sdk_tests -- --nocapture generate-output
        working-directory: rust/integration-tests<|MERGE_RESOLUTION|>--- conflicted
+++ resolved
@@ -61,7 +61,6 @@
           cargo update
         working-directory: rust
 
-<<<<<<< HEAD
       # Cache Cargo
       - name: Cache cargo
         uses: actions/cache@v4
@@ -73,21 +72,11 @@
             ~/.cargo/git/db/
             target/
           key: ${{ runner.os }}-cargo-${{ hashFiles('**/Cargo.lock') }}
-
-      # # Install Dependencies and Run Linter
-      # - name: Install Dependencies and Run Linter
-      #   uses: ./.github/actions/dep_install_and_lint
-      #   with:
-      #     working-directory: rust
-
           
-=======
->>>>>>> da43d485
       # Run Integration Tests
       - name: Run Integration Tests
         # we want to generate output so that all_tests doesn't fail when new transaction is added
         run: |
           # TODO: until we have more comprehensive cli parsers, we will need to run tests separately.
-          cargo test all_tests -- --nocapture generate-output
           cargo test sdk_tests -- --nocapture generate-output
         working-directory: rust/integration-tests