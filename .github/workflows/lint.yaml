--- conflicted
+++ resolved
@@ -42,8 +42,4 @@
         working-directory: rust
       - name: Ensure the --no-default-features build passes too
         run: cargo build --no-default-features
-<<<<<<< HEAD
-        working-directory: rust
-=======
-        working-directory: rust
->>>>>>> 31d9564e
+        working-directory: rust